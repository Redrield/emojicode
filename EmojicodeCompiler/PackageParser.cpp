//
//  PackageParser.cpp
//  Emojicode
//
//  Created by Theo Weidmann on 24/04/16.
//  Copyright © 2016 Theo Weidmann. All rights reserved.
//

#include <cstring>
#include "PackageParser.hpp"
#include "Class.hpp"
#include "Function.hpp"
#include "Enum.hpp"
#include "ValueType.hpp"
#include "Protocol.hpp"
#include "TypeContext.hpp"

void PackageParser::parse() {
    while (stream_.hasMoreTokens()) {
        auto documentation = parseDocumentationToken();
        
        auto exported = Attribute<E_EARTH_GLOBE_EUROPE_AFRICA>().parse(&stream_);
        auto theToken = stream_.consumeToken(IDENTIFIER);
        switch (theToken.value[0]) {
            case E_PACKAGE: {
                exported.disallow();
                
                auto nameToken = stream_.consumeToken(VARIABLE);
                auto namespaceToken = stream_.consumeToken(IDENTIFIER);
                
                auto name = nameToken.value.utf8CString();
                package_->loadPackage(name, namespaceToken.value[0], theToken);
                
                continue;
            }
            case E_CROCODILE:
                parseProtocol(documentation, theToken, exported.set());
                continue;
            case E_TURKEY:
                parseEnum(documentation, theToken, exported.set());
                continue;
            case E_RADIO:
                exported.disallow();
                package_->setRequiresBinary();
                if (strcmp(package_->name(), "_") == 0) {
                    throw CompilerErrorException(theToken, "You may not set 📻 for the _ package.");
                }
                continue;
            case E_CRYSTAL_BALL: {
                exported.disallow();
                if (package_->validVersion()) {
                    throw CompilerErrorException(theToken, "Package version already declared.");
                }
                
                auto major = stream_.consumeToken(INTEGER).value.utf8CString();
                auto minor = stream_.consumeToken(INTEGER).value.utf8CString();
                
                uint16_t majori = strtol(major, nullptr, 0);
                uint16_t minori = strtol(minor, nullptr, 0);
                
                delete [] major;
                delete [] minor;
                
                package_->setPackageVersion(PackageVersion(majori, minori));
                if (!package_->validVersion()) {
                    throw CompilerErrorException(theToken, "The provided package version is not valid.");
                }
                
                continue;
            }
            case E_WALE: {
                exported.disallow();
                EmojicodeChar className, enamespace;
                bool optional;
                auto &classNameToken = parseTypeName(&className, &enamespace, &optional);
                
                if (optional) {
                    throw CompilerErrorException(classNameToken, "Optional types are not extendable.");
                }
                
                Type type = typeNothingness;
                
                if (!package_->fetchRawType(className, enamespace, optional, theToken, &type)) {
                    throw CompilerErrorException(classNameToken, "Class does not exist.");
                }
                if (type.type() != TT_CLASS && type.type() != TT_VALUE_TYPE) {
                    throw CompilerErrorException(classNameToken, "Only classes and value types are extendable.");
                }
                
                // Native extensions are allowed if the class was defined in this package.
                parseTypeDefinitionBody(type, nullptr, type.eclass()->package() == package_);
                
                continue;
            }
            case E_RABBIT:
                parseClass(documentation, theToken, exported.set());
                continue;
            case E_DOVE_OF_PEACE:
                parseValueType(documentation, theToken, exported.set());
                continue;
            case E_SCROLL: {
                exported.disallow();
                auto pathString = stream_.consumeToken(STRING);
                auto relativePath = pathString.position().file;
                auto fileString = pathString.value.utf8CString();
                
                char *str = fileString;
                const char *lastSlash = strrchr(relativePath, '/');
                if (lastSlash != nullptr) {
                    const char *directory = strndup(relativePath, lastSlash - relativePath);
                    asprintf(&str, "%s/%s", directory, fileString);
                    delete [] fileString;
                    delete [] directory;
                }
                
                PackageParser(package_, lex(str)).parse();
                
                delete [] str;
                continue;
            }
            case E_CHEQUERED_FLAG: {
                if (Function::foundStart) {
                    throw CompilerErrorException(theToken, "Duplicate 🏁.");
                }
                Function::foundStart = true;
                
                auto function = new Function(E_CHEQUERED_FLAG, PUBLIC, false, typeNothingness, package_, theToken,
                                              false, documentation, false);
                function->returnType = typeInteger;
                parseBody(function, false);
                
                Function::setStartBlockFunction(function);
                break;
            }
            default:
                ecCharToCharStack(theToken.value[0], f);
                throw CompilerErrorException(theToken, "Unexpected identifier %s", f);
                break;
        }
    }
}

void PackageParser::reservedEmojis(const Token &token, const char *place) const {
    EmojicodeChar name = token.value[0];
    switch (name) {
        case E_CUSTARD:
        case E_DOUGHNUT:
        case E_SHORTCAKE:
        case E_CHOCOLATE_BAR:
        case E_COOKING:
        case E_COOKIE:
        case E_LOLLIPOP:
        case E_CLOCKWISE_RIGHTWARDS_AND_LEFTWARDS_OPEN_CIRCLE_ARROWS:
        case E_CLOCKWISE_RIGHTWARDS_AND_LEFTWARDS_OPEN_CIRCLE_ARROWS_WITH_CIRCLED_ONE_OVERLAY:
        case E_RED_APPLE:
        case E_BEER_MUG:
        case E_CLINKING_BEER_MUGS:
        case E_LEMON:
        case E_GRAPES:
        case E_STRAWBERRY:
        case E_BLACK_SQUARE_BUTTON:
        case E_LARGE_BLUE_DIAMOND:
        case E_DOG:
        case E_HIGH_VOLTAGE_SIGN:
        case E_CLOUD:
        case E_BANANA:
        case E_HONEY_POT:
        case E_SOFT_ICE_CREAM:
        case E_ICE_CREAM:
        case E_TANGERINE:
        case E_WATERMELON:
        case E_AUBERGINE:
        case E_SPIRAL_SHELL:
        case E_BLACK_RIGHT_POINTING_DOUBLE_TRIANGLE:
        case E_BLACK_RIGHT_POINTING_DOUBLE_TRIANGLE_WITH_VERTICAL_BAR: {
            ecCharToCharStack(name, nameString);
            throw CompilerErrorException(token, "%s is reserved and cannot be used as %s name.", nameString, place);
        }
    }
}

//MARK: Utilities

const Token& PackageParser::parseAndValidateNewTypeName(EmojicodeChar *name, EmojicodeChar *ns) {
    bool optional;
    auto &nameToken = parseTypeName(name, ns, &optional);
    
    if (optional) {
        throw CompilerErrorException(nameToken, "🍬 cannot be declared as type.");
    }
    
    Type type = typeNothingness;
    if (package_->fetchRawType(*name, *ns, optional, nameToken, &type)) {
        auto str = type.toString(typeNothingness, true);
        throw CompilerErrorException(nameToken, "Type %s is already defined.", str.c_str());
    }
    
    return nameToken;
}

void PackageParser::parseGenericArgumentList(TypeDefinitionFunctional *typeDef, TypeContext tc) {
    while (stream_.nextTokenIs(E_SPIRAL_SHELL)) {
        stream_.consumeToken(IDENTIFIER);
        
        auto variable = stream_.consumeToken(VARIABLE);
<<<<<<< HEAD
        auto constraintType = parseAndFetchType(tc, NoDynamism, typeNothingness, nullptr, true);
=======
        auto constraintType = parseAndFetchType(tc, TypeDynamism::None, nullptr, true);
>>>>>>> 673e8e52
        typeDef->addGenericArgument(variable, constraintType);
    }
}

static AccessLevel readAccessLevel(TokenStream *stream) {
    AccessLevel access = PUBLIC;
    if (stream->nextTokenIs(E_CLOSED_LOCK_WITH_KEY)) {
        access = PROTECTED;
        stream->consumeToken(IDENTIFIER);
    }
    else if (stream->nextTokenIs(E_LOCK)) {
        access = PRIVATE;
        stream->consumeToken(IDENTIFIER);
    }
    else if (stream->nextTokenIs(E_OPEN_LOCK)) {
        stream->consumeToken(IDENTIFIER);
    }
    return access;
}

void PackageParser::parseProtocol(const EmojicodeString &documentation, const Token &theToken, bool exported) {
    EmojicodeChar name, enamespace;
    parseAndValidateNewTypeName(&name, &enamespace);
    
    auto protocol = new Protocol(name, package_, theToken, documentation);
    
    parseGenericArgumentList(protocol, Type(protocol, false));
    protocol->finalizeGenericArguments();
    
    auto token = stream_.consumeToken(IDENTIFIER);
    if (token.value[0] != E_GRAPES) {
        ecCharToCharStack(token.value[0], s);
        throw CompilerErrorException(token, "Expected 🍇 but found %s instead.", s);
    }
    
    auto protocolType = Type(protocol, false);
    package_->registerType(protocolType, name, enamespace, exported);
    
    while (stream_.nextTokenIsEverythingBut(E_WATERMELON)) {
        auto documentation = parseDocumentationToken();
        auto token = stream_.consumeToken(IDENTIFIER);
        auto deprecated = Attribute<E_WARNING_SIGN>().parse(&stream_);
        
        if (token.value[0] != E_PIG) {
            throw CompilerErrorException(token, "Only method declarations are allowed inside a protocol.");
        }
        
        auto methodName = stream_.consumeToken(IDENTIFIER);
        
        auto method = new Method(methodName.value[0], PUBLIC, false, typeNothingness, package_, methodName.position(),
                                 false, documentation, deprecated.set());
        auto a = parseArgumentList(method, protocolType);
        auto b = parseReturnType(method, protocolType);
        if (a || b) {
            protocol->setUsesSelf();
        }
        
        protocol->addMethod(method);
    }
    stream_.consumeToken(IDENTIFIER);
}

void PackageParser::parseEnum(const EmojicodeString &documentation, const Token &theToken, bool exported) {
    EmojicodeChar name, enamespace;
    parseAndValidateNewTypeName(&name, &enamespace);
    
    Enum *eenum = new Enum(name, package_, theToken, documentation);
    
    package_->registerType(Type(eenum, false), name, enamespace, exported);
    
    auto token = stream_.consumeToken(IDENTIFIER);
    if (token.value[0] != E_GRAPES) {
        ecCharToCharStack(token.value[0], s);
        throw CompilerErrorException(token, "Expected 🍇 but found %s instead.", s);
    }
    while (stream_.nextTokenIsEverythingBut(E_WATERMELON)) {
        eenum->addValueFor(stream_.consumeToken().value[0]);
    }
    stream_.consumeToken(IDENTIFIER);
}

void PackageParser::parseClass(const EmojicodeString &documentation, const Token &theToken, bool exported) {
    EmojicodeChar name, enamespace;
    parseAndValidateNewTypeName(&name, &enamespace);
    
    auto eclass = new Class(name, package_, theToken, documentation);
    
    parseGenericArgumentList(eclass, Type(eclass));
    
    if (!stream_.nextTokenIs(E_GRAPES)) {
        EmojicodeChar typeName, typeNamespace;
        bool optional;
        auto &token = parseTypeName(&typeName, &typeNamespace, &optional);
        
        Type type = typeNothingness;
        if (!package_->fetchRawType(typeName, typeNamespace, optional, token, &type)) {
            throw CompilerErrorException(token, "Superclass type does not exist.");
        }
        if (type.type() != TT_CLASS) {
            throw CompilerErrorException(token, "The superclass must be a class.");
        }
        if (type.optional()) {
            throw CompilerErrorException(token, "An 🍬 is not a valid superclass.");
        }
        
        eclass->superclass = type.eclass();
        
        eclass->setSuperTypeDef(eclass->superclass);
        parseGenericArgumentsForType(&type, Type(eclass), GenericTypeVariables, token);
        eclass->setSuperGenericArguments(type.genericArguments);
    }
    else {
        eclass->superclass = nullptr;
        eclass->finalizeGenericArguments();
    }
    
    package_->registerType(Type(eclass), name, enamespace, exported);
    package_->registerClass(eclass);
    
    std::set<EmojicodeChar> requiredInitializers;
    if (eclass->superclass != nullptr) {
        // This set contains methods that must be implemented.
        // If a method is implemented it gets removed from this list by parseClassBody.
        requiredInitializers = std::set<EmojicodeChar>(eclass->superclass->requiredInitializers());
    }
    
    parseTypeDefinitionBody(Type(eclass), &requiredInitializers, true);
    
    if (requiredInitializers.size()) {
        ecCharToCharStack(*requiredInitializers.begin(), name);
        throw CompilerErrorException(eclass->position(), "Required initializer %s was not implemented.", name);
    }
}

void PackageParser::parseValueType(const EmojicodeString &documentation, const Token &theToken, bool exported) {
    EmojicodeChar name, enamespace;
    parseAndValidateNewTypeName(&name, &enamespace);
    
    auto valueType = new ValueType(name, package_, theToken, documentation);
    
    auto valueTypeType = Type(valueType, false);
    
    parseGenericArgumentList(valueType, valueTypeType);
    valueType->finalizeGenericArguments();
    
    package_->registerType(valueTypeType, name, enamespace, exported);
    parseTypeDefinitionBody(valueTypeType, nullptr, false);
}

void PackageParser::parseTypeDefinitionBody(Type typed, std::set<EmojicodeChar> *requiredInitializers,
                                            bool allowNative) {
    allowNative = allowNative && package_->requiresBinary();
    
    auto token = stream_.consumeToken(IDENTIFIER);
    if (token.value[0] != E_GRAPES) {
        ecCharToCharStack(token.value[0], s);
        throw CompilerErrorException(token, "Expected 🍇 but found %s instead.", s);
    }
    
    while (stream_.nextTokenIsEverythingBut(E_WATERMELON)) {
        auto documentation = parseDocumentationToken();
        
        auto deprecated = Attribute<E_WARNING_SIGN>().parse(&stream_);
        auto final = Attribute<E_LOCK_WITH_INK_PEN>().parse(&stream_);
        AccessLevel accessLevel = readAccessLevel(&stream_);
        auto override = Attribute<E_BLACK_NIB>().parse(&stream_);
        auto staticOnType = Attribute<E_RABBIT>().parse(&stream_);
        auto required = Attribute<E_KEY>().parse(&stream_);
        auto canReturnNothingness = Attribute<E_CANDY>().parse(&stream_);
        
        auto eclass = typed.type() == TT_CLASS ? typed.eclass() : nullptr;
        
        auto token = stream_.consumeToken(IDENTIFIER);
        switch (token.value[0]) {
            case E_SHORTCAKE: {
                if (!eclass) {
                    throw CompilerErrorException(token, "🍰 not allowed here.");
                }
                
                staticOnType.disallow();
                override.disallow();
                final.disallow();
                required.disallow();
                canReturnNothingness.disallow();
                deprecated.disallow();

                auto &variableName = stream_.consumeToken(VARIABLE);
<<<<<<< HEAD
                auto type = parseAndFetchType(typed, GenericTypeVariables);
                eclass->addInstanceVariable(Variable(type, 0, 1, false, variableName));
=======
                auto type = parseAndFetchType(Type(eclass), TypeDynamism::GenericTypeVariables);
                eclass->addInstanceVariable(Argument(variableName, type));
            }
>>>>>>> 673e8e52
                break;
            }
            case E_CROCODILE: {
                if (!eclass) {
                    throw CompilerErrorException(token, "🐊 not supported yet.");
                }
                
                staticOnType.disallow();
                override.disallow();
                final.disallow();
                required.disallow();
                canReturnNothingness.disallow();
                deprecated.disallow();
                
<<<<<<< HEAD
                Type type = parseAndFetchType(typed, GenericTypeVariables, typeNothingness, nullptr, true);
=======
                Type type = parseAndFetchType(Type(eclass), TypeDynamism::GenericTypeVariables, nullptr, true);
>>>>>>> 673e8e52
                
                if (type.optional()) {
                    throw CompilerErrorException(token, "A class cannot conform to an 🍬 protocol.");
                }
                if (type.type() != TT_PROTOCOL) {
                    throw CompilerErrorException(token, "The given type is not a protocol.");
                }
                
                eclass->addProtocol(type);
                break;
            }
            case E_PIG: {
                required.disallow();
                canReturnNothingness.disallow();

                auto methodName = stream_.consumeToken(IDENTIFIER);
                EmojicodeChar name = methodName.value[0];
                
                if (staticOnType.set()) {
                    auto *classMethod = new ClassMethod(name, accessLevel, final.set(), typed, package_,
                                                        token.position(), override.set(), documentation,
                                                        deprecated.set());
                    auto context = TypeContext(typed, classMethod);
                    parseGenericArgumentsInDefinition(classMethod, context);
                    parseArgumentList(classMethod, context);
                    parseReturnType(classMethod, context);
                    parseBody(classMethod, allowNative);
                    
                    typed.typeDefinitionFunctional()->addClassMethod(classMethod);
                }
                else {
                    reservedEmojis(methodName, "method");
                    
                    auto *method = new Method(methodName.value[0], accessLevel, final.set(), typed,
                                              package_, token.position(), override.set(), documentation,
                                              deprecated.set());
                    auto context = TypeContext(typed, method);
                    parseGenericArgumentsInDefinition(method, context);
                    parseArgumentList(method, context);
                    parseReturnType(method, context);
                    parseBody(method, allowNative);
                    
                    typed.typeDefinitionFunctional()->addMethod(method);
                }
                break;
            }
            case E_CAT: {
                staticOnType.disallow();
                
                EmojicodeChar name = stream_.consumeToken(IDENTIFIER).value[0];
                Initializer *initializer = new Initializer(name, accessLevel, final.set(), typed, package_,
                                                           token.position(), override.set(), documentation,
                                                           deprecated.set(), required.set(),
                                                           canReturnNothingness.set());
                auto context = TypeContext(typed, initializer);
                parseGenericArgumentsInDefinition(initializer, context);
                parseArgumentList(initializer, context);
                parseBody(initializer, allowNative);
                
                if (requiredInitializers) {
                    requiredInitializers->erase(name);
                }
                
                typed.typeDefinitionFunctional()->addInitializer(initializer);
                break;
            }
            default: {
                ecCharToCharStack(token.value[0], cs);
                throw CompilerErrorException(token, "Unexpected identifier %s.", cs);
                break;
            }
        }
    }
    stream_.consumeToken(IDENTIFIER);
}

<<<<<<< HEAD
=======
void PackageParser::parseClass(const EmojicodeString &documentation, const Token &theToken, bool exported) {
    EmojicodeChar name, enamespace;
    parseAndValidateNewTypeName(&name, &enamespace);
    
    auto eclass = new Class(name, theToken, package_, documentation);
    
    parseGenericArgumentList(eclass, Type(eclass));
    
    if (!stream_.nextTokenIs(E_GRAPES)) {
        EmojicodeChar typeName, typeNamespace;
        bool optional;
        auto &token = parseTypeName(&typeName, &typeNamespace, &optional);
        
        Type type = typeNothingness;
        if (!package_->fetchRawType(typeName, typeNamespace, optional, token, &type)) {
            throw CompilerErrorException(token, "Superclass type does not exist.");
        }
        if (type.type() != TT_CLASS) {
            throw CompilerErrorException(token, "The superclass must be a class.");
        }
        if (type.optional()) {
            throw CompilerErrorException(token, "You cannot inherit from an 🍬.");
        }
        
        eclass->superclass = type.eclass;
        
        eclass->setSuperTypeDef(eclass->superclass);
        parseGenericArgumentsForType(&type, Type(eclass), TypeDynamism::GenericTypeVariables, token);
        eclass->setSuperGenericArguments(type.genericArguments);
    }
    else {
        eclass->superclass = nullptr;
        eclass->finalizeGenericArguments();
    }
    
    package_->registerType(eclass, name, enamespace, exported);
    package_->registerClass(eclass);
    
    std::set<EmojicodeChar> requiredInitializers;
    if (eclass->superclass != nullptr) {
        // This set contains methods that must be implemented.
        // If a method is implemented it gets removed from this list by parseClassBody.
        requiredInitializers = std::set<EmojicodeChar>(eclass->superclass->requiredInitializers());
    }
    
    parseClassBody(eclass, &requiredInitializers, true);
    
    if (requiredInitializers.size()) {
        ecCharToCharStack(*requiredInitializers.begin(), name);
        throw CompilerErrorException(eclass->position(), "Required initializer %s was not implemented.", name);
    }
}

>>>>>>> 673e8e52
EmojicodeString PackageParser::parseDocumentationToken() {
    EmojicodeString documentation;
    if (stream_.nextTokenIs(DOCUMENTATION_COMMENT)) {
        documentation = stream_.consumeToken(DOCUMENTATION_COMMENT).value;
    }
    return documentation;
}<|MERGE_RESOLUTION|>--- conflicted
+++ resolved
@@ -203,11 +203,7 @@
         stream_.consumeToken(IDENTIFIER);
         
         auto variable = stream_.consumeToken(VARIABLE);
-<<<<<<< HEAD
-        auto constraintType = parseAndFetchType(tc, NoDynamism, typeNothingness, nullptr, true);
-=======
-        auto constraintType = parseAndFetchType(tc, TypeDynamism::None, nullptr, true);
->>>>>>> 673e8e52
+        auto constraintType = parseAndFetchType(tc, TypeDynamism::None, typeNothingness, nullptr, true);
         typeDef->addGenericArgument(variable, constraintType);
     }
 }
@@ -316,7 +312,7 @@
         eclass->superclass = type.eclass();
         
         eclass->setSuperTypeDef(eclass->superclass);
-        parseGenericArgumentsForType(&type, Type(eclass), GenericTypeVariables, token);
+        parseGenericArgumentsForType(&type, Type(eclass), TypeDynamism::GenericTypeVariables, token);
         eclass->setSuperGenericArguments(type.genericArguments);
     }
     else {
@@ -395,14 +391,8 @@
                 deprecated.disallow();
 
                 auto &variableName = stream_.consumeToken(VARIABLE);
-<<<<<<< HEAD
-                auto type = parseAndFetchType(typed, GenericTypeVariables);
+                auto type = parseAndFetchType(typed, TypeDynamism::GenericTypeVariables);
                 eclass->addInstanceVariable(Variable(type, 0, 1, false, variableName));
-=======
-                auto type = parseAndFetchType(Type(eclass), TypeDynamism::GenericTypeVariables);
-                eclass->addInstanceVariable(Argument(variableName, type));
-            }
->>>>>>> 673e8e52
                 break;
             }
             case E_CROCODILE: {
@@ -417,11 +407,7 @@
                 canReturnNothingness.disallow();
                 deprecated.disallow();
                 
-<<<<<<< HEAD
-                Type type = parseAndFetchType(typed, GenericTypeVariables, typeNothingness, nullptr, true);
-=======
-                Type type = parseAndFetchType(Type(eclass), TypeDynamism::GenericTypeVariables, nullptr, true);
->>>>>>> 673e8e52
+                Type type = parseAndFetchType(typed, TypeDynamism::GenericTypeVariables, typeNothingness, nullptr, true);
                 
                 if (type.optional()) {
                     throw CompilerErrorException(token, "A class cannot conform to an 🍬 protocol.");
@@ -498,62 +484,6 @@
     stream_.consumeToken(IDENTIFIER);
 }
 
-<<<<<<< HEAD
-=======
-void PackageParser::parseClass(const EmojicodeString &documentation, const Token &theToken, bool exported) {
-    EmojicodeChar name, enamespace;
-    parseAndValidateNewTypeName(&name, &enamespace);
-    
-    auto eclass = new Class(name, theToken, package_, documentation);
-    
-    parseGenericArgumentList(eclass, Type(eclass));
-    
-    if (!stream_.nextTokenIs(E_GRAPES)) {
-        EmojicodeChar typeName, typeNamespace;
-        bool optional;
-        auto &token = parseTypeName(&typeName, &typeNamespace, &optional);
-        
-        Type type = typeNothingness;
-        if (!package_->fetchRawType(typeName, typeNamespace, optional, token, &type)) {
-            throw CompilerErrorException(token, "Superclass type does not exist.");
-        }
-        if (type.type() != TT_CLASS) {
-            throw CompilerErrorException(token, "The superclass must be a class.");
-        }
-        if (type.optional()) {
-            throw CompilerErrorException(token, "You cannot inherit from an 🍬.");
-        }
-        
-        eclass->superclass = type.eclass;
-        
-        eclass->setSuperTypeDef(eclass->superclass);
-        parseGenericArgumentsForType(&type, Type(eclass), TypeDynamism::GenericTypeVariables, token);
-        eclass->setSuperGenericArguments(type.genericArguments);
-    }
-    else {
-        eclass->superclass = nullptr;
-        eclass->finalizeGenericArguments();
-    }
-    
-    package_->registerType(eclass, name, enamespace, exported);
-    package_->registerClass(eclass);
-    
-    std::set<EmojicodeChar> requiredInitializers;
-    if (eclass->superclass != nullptr) {
-        // This set contains methods that must be implemented.
-        // If a method is implemented it gets removed from this list by parseClassBody.
-        requiredInitializers = std::set<EmojicodeChar>(eclass->superclass->requiredInitializers());
-    }
-    
-    parseClassBody(eclass, &requiredInitializers, true);
-    
-    if (requiredInitializers.size()) {
-        ecCharToCharStack(*requiredInitializers.begin(), name);
-        throw CompilerErrorException(eclass->position(), "Required initializer %s was not implemented.", name);
-    }
-}
-
->>>>>>> 673e8e52
 EmojicodeString PackageParser::parseDocumentationToken() {
     EmojicodeString documentation;
     if (stream_.nextTokenIs(DOCUMENTATION_COMMENT)) {
