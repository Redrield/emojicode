--- conflicted
+++ resolved
@@ -13,7 +13,7 @@
   🍉
 
   🐖 😀 🍇
-    😀 🔤generic message🔤
+    😀 🔤generic message🔤❗️
   🍉
 🍉
 
@@ -96,7 +96,6 @@
   🍰 g ⚪️
   🍮 g 🔷🥙🆕❕2 👎 200 2❗️
 
-<<<<<<< HEAD
   🙋 🍺 🔲 a 🐟❗️
   😀 🍺 🔲 b 🔡❗
   😀 🍺 🔲 c 🥐❗
@@ -105,18 +104,8 @@
   🥛 🍺 🔲 e 🐡❗
   😀 🔡 🍺 🔲 f ⏰❗❗
   😀 🍺 🔲 g 🥙❗
-=======
-  🙋 🍺 🔲 a 🐟
-  😀 🍺 🔲 b 🔡
-  😀 🍺 🔲 c 🥐
-  😀 🔡 🍺 🔲 d 🚂 10
-  🙋 🍺 🔲 e 🐟
-  🥛 🍺 🔲 e 🐡
-  😀 🔡 🍺 🔲 f ⏰
-  😀 🍺 🔲 g 🥙
-  😀 🍺 🔲 a 🚧
-  😀 🍺 🔲 g 🚧
->>>>>>> 96d75c0e
+  😀 🍺 🔲 a 🚧❗
+  😀 🍺 🔲 g 🚧❗
 
   🍊🍦 as 🔲 a 🔡  🍇
     😀 🔤Oops🔤 ❗
@@ -140,6 +129,6 @@
     😀 🔤Oops🔤 ❗
   🍉
   🍊🍦 as 🔲 c 🚧  🍇
-    😀 🔤Oops🔤
+    😀 🔤Oops🔤❗️
   🍉
 🍉