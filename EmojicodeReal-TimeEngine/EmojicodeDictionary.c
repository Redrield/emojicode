--- conflicted
+++ resolved
@@ -285,37 +285,6 @@
     return sizeBefore;
 }
 
-<<<<<<< HEAD
-Object* dictionaryKeys(Object *dicto, Thread *thread) {
-    stackPush(dicto, 0, 0, thread);
-    
-    Object *list0 = newObject(CL_LIST);
-    dicto = stackGetThis(thread);
-    EmojicodeDictionary *dict = dicto->value;
-    
-    stackPush(list0, 0, 0, thread);
-    Object *newList0 = newArray(sizeof(Something) * dict->size);
-    list0 = stackGetThis(thread);
-    stackPop(thread);
-    
-    List *newList = list0->value;
-    newList->capacity = dict->size;
-    newList->items = newList0;
-    dicto = stackGetThis(thread);
-    dict = dicto->value;
-    
-    for (size_t i = 0; i < dict->bucketsCounter; i++) {
-        Object **bucko = (Object**) dict->buckets->value;
-        Object *nodeo = bucko[i];
-        while (nodeo) {
-            stackPush(nodeo, 0, 0, thread);
-            stackPush(list0, 0, 0, thread);
-            listAppend(list0, somethingObject(((EmojicodeDictionaryNode *) nodeo->value)->key), thread);
-            list0 = stackGetThis(thread);
-            stackPop(thread);
-            nodeo = ((EmojicodeDictionaryNode *) stackGetThis(thread)->value)->next;
-            stackPop(thread);
-=======
 Something dictionaryKeys(Object *dicto, Thread *thread) {
     stackPush(dicto, 2, 0, thread);
     
@@ -345,7 +314,6 @@
 
             nodeo = ((EmojicodeDictionaryNode *) stackGetVariable(1, thread).object->value)->next;
             
->>>>>>> 7b212983
             dicto = stackGetThis(thread);
             dict = dicto->value;
         }
@@ -416,12 +384,7 @@
 }
 
 static Something bridgeDictionaryKeys(Thread *thread) {
-<<<<<<< HEAD
-    Object *dicto = stackGetThis(thread);
-    return somethingObject(dictionaryKeys(dicto, thread));
-=======
     return dictionaryKeys(stackGetThis(thread), thread);
->>>>>>> 7b212983
 }
 
 static Something bridgeDictionaryClear(Thread *thread) {
