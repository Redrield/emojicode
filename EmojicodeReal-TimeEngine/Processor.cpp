//
//  Processor.cpp
//  Emojicode
//
//  Created by Theo Weidmann on 04/01/2017.
//  Copyright © 2017 Theo Weidmann. All rights reserved.
//

#include "Processor.hpp"
#include "../EmojicodeInstructions.h"
#include "Class.hpp"
#include "Dictionary.hpp"
#include "List.hpp"
#include "String.hpp"
#include "Thread.hpp"
#include <cmath>
#include <cstring>
#include <functional>
#include <thread>

namespace Emojicode {

inline double readDouble(Thread *thread) {
    EmojicodeInteger scale = (static_cast<EmojicodeInteger>(thread->consumeInstruction()) << 32) ^ thread->consumeInstruction();
    EmojicodeInteger exp = thread->consumeInstruction();

    return ldexp(static_cast<double>(scale)/PORTABLE_INTLEAST64_MAX, static_cast<int>(exp));
}

void loadCapture(Closure *c, Thread *thread) {
    auto *cv = c->capturedVariables->val<Value>();
    std::memcpy(thread->variableDestination(c->captureDestination), cv, c->captureSize * sizeof(Value));
}

void executeCallableExtern(Object *callable, Value *args, size_t argsSize, Thread *thread) {
    auto *c = callable->val<Closure>();
    auto sf = thread->pushStackFrame(c->thisContext, false, c->function);
    std::memcpy(sf->variableDestination(0), args, argsSize * sizeof(Value));
    loadCapture(c, thread);
    auto interupt = thread->configureInterruption();
    execute(thread);
    thread->deconfigureInterruption(interupt);
}

<<<<<<< HEAD
void execute(Thread *thread) {
    while (true) {
        auto i = static_cast<Instructions>(thread->consumeInstruction());
#ifdef DEBUG
        pinsname(i);
        puts("");
#endif
        switch (i) {
            case INS_DISPATCH_METHOD: {
                EmojicodeInstruction vti = thread->consumeInstruction();
                Value v = thread->popOpr();
                thread->pushStackFrame(v, true, v.object->klass->methodsVtable[vti]);
                continue;
            }
            case INS_DISPATCH_TYPE_METHOD: {
                Value v = thread->popOpr();
                EmojicodeInstruction vti = thread->consumeInstruction();
                thread->pushStackFrame(v, true, v.klass->methodsVtable[vti]);
                continue;
            }
            case INS_DISPATCH_PROTOCOL: {
                EmojicodeInstruction pti = thread->consumeInstruction();
                EmojicodeInstruction vti = thread->consumeInstruction();

                auto v = thread->popOpr();

                auto type = v.value[0].raw;
                if (type == T_OBJECT) {
                    Object *o = v.value[1].object;
                    thread->pushStackFrame(v.value[1], true, o->klass->protocolTable.dispatch(pti, vti));
                }
                else if ((type & REMOTE_MASK) != 0) {
                    auto protocol = protocolDispatchTableTable[(type & ~REMOTE_MASK) - protocolDTTOffset];
                    thread->pushStackFrame(v.value[1].object->val<Value>(), true, protocol.dispatch(pti, vti));
                }
                else {
                    thread->pushStackFrame(v.value + 1, true,
                                           protocolDispatchTableTable[type - protocolDTTOffset].dispatch(pti, vti));
                }
                continue;
            }
            case INS_NEW_OBJECT: {
                Class *klass = thread->popOpr().klass;
                Object *object = newObject(klass);
                Function *initializer = klass->initializersVtable[thread->consumeInstruction()];
                thread->pushStackFrame(object, true, initializer);
                continue;
            }
            case INS_DISPATCH_SUPER: {
                Class *klass = thread->popOpr().klass;
                EmojicodeInstruction vti = thread->consumeInstruction();
                thread->pushStackFrame(thread->thisContext(), true, klass->methodsVtable[vti]);
                continue;
            }
            case INS_CALL_CONTEXTED_FUNCTION:
                thread->pushStackFrame(thread->popOpr(), true, functionTable[thread->consumeInstruction()]);
                continue;
            case INS_CALL_FUNCTION:
                thread->pushStackFrame(Value(), true, functionTable[thread->consumeInstruction()]);
                continue;
            case INS_SIMPLE_OPTIONAL_PRODUCE: {
                thread->pushOpr(static_cast<EmojicodeInteger>(T_OPTIONAL_VALUE));
                continue;
            }
            case INS_PUSH_ERROR:
                thread->pushOpr(static_cast<EmojicodeInteger>(T_ERROR));
                continue;
            case INS_BOX_TO_SIMPLE_OPTIONAL_PRODUCE: {
                auto *box = thread->popOpr(kBoxValueSize);
                EmojicodeInstruction size = thread->consumeInstruction();
=======
void performFunction(Function *function, Value self, Thread *thread, Value *destination) {
    thread->pushStack(self, function->frameSize, function->argumentCount, function, destination,
                      function->block.instructions);
    runFunctionPointerBlock(thread);
    thread->popStack();
}

inline EmojicodeInteger normalizedBoxType(EmojicodeInteger type) {
    return (type & REMOTE_MASK) != 0 ? (type & ~REMOTE_MASK) : type;
}

void produce(Thread *thread, Value *destination) {
    switch (static_cast<Instructions>(thread->consumeInstruction())) {
        case INS_DISPATCH_METHOD: {
            Value sth;
            produce(thread, &sth);

            EmojicodeInstruction vti = thread->consumeInstruction();
            performFunction(sth.object->klass->methodsVtable[vti], sth, thread, destination);
            return;
        }
        case INS_DISPATCH_TYPE_METHOD: {
            Value sth;
            produce(thread, &sth);

            EmojicodeInstruction vti = thread->consumeInstruction();
            performFunction(sth.klass->methodsVtable[vti], sth, thread, destination);
            return;
        }
        case INS_DISPATCH_PROTOCOL: {
            Value sth;
            produce(thread, &sth);

            EmojicodeInstruction pti = thread->consumeInstruction();
            EmojicodeInstruction vti = thread->consumeInstruction();
>>>>>>> 96d75c0e

                if (box[0].raw != T_NOTHINGNESS) {
                    thread->pushOpr(T_OPTIONAL_VALUE);
                }
                else {
                    thread->pushOpr(T_NOTHINGNESS);
                }
                thread->pushPointerOpr(size);  // The values of the box are still there, the type has been overwritten
                continue;
            }
            case INS_BOX_TO_SIMPLE_OPTIONAL_PRODUCE_REMOTE: {
                auto *box = thread->popOpr(kBoxValueSize);
                auto *value = box[1].object->val<Value>();
                EmojicodeInstruction size = thread->consumeInstruction();
                if (box[0].raw != T_NOTHINGNESS) {
                    thread->pushOpr(T_OPTIONAL_VALUE);  // We have just invalidated box!
                    thread->pushOpr(value, size);
                }
                else {
                    thread->pushOpr(T_NOTHINGNESS);
                    thread->pushPointerOpr(size);
                }
                continue;
            }
            case INS_SIMPLE_OPTIONAL_TO_BOX: {
                EmojicodeInstruction typeId = thread->consumeInstruction();
                auto size = thread->consumeInstruction();
                thread->popOpr(size);
                if (thread->popOpr().raw != T_NOTHINGNESS) {
                    thread->pushOpr(static_cast<EmojicodeInteger>(typeId));
                    thread->pushPointerOpr(size);
                    thread->pushPointerOpr(kBoxValueSize - 1 - size);
                }
                else {
                    thread->pushOpr(T_NOTHINGNESS);
                    thread->pushPointerOpr(kBoxValueSize - 1);
                }
                continue;
            }
            case INS_SIMPLE_OPTIONAL_TO_BOX_REMOTE: {
                EmojicodeInstruction typeId = thread->consumeInstruction();
                auto size = thread->consumeInstruction();
                auto *src = thread->popOpr(size + 1);

                if (src->raw != T_NOTHINGNESS) {
                    auto *object = newArray(size * sizeof(Value));
                    std::memcpy(object->val<Value>(), src + 1, size * sizeof(Value));

                    thread->pushOpr(static_cast<EmojicodeInteger>(typeId));
                    thread->pushOpr(object);
                    thread->pushPointerOpr(kBoxValueSize - 2);
                }
                else {
                    thread->pushOpr(T_NOTHINGNESS);
                    thread->pushPointerOpr(kBoxValueSize - 1);
                }
                continue;
            }
            case INS_PUSH_N:
                thread->pushPointerOpr(thread->consumeInstruction());
                continue;
            case INS_POP:
                thread->popOpr();
                continue;
            case INS_BOX_PRODUCE:
                thread->pushOpr(static_cast<EmojicodeInteger>(thread->consumeInstruction()));
                continue;
            case INS_BOX_PRODUCE_REMOTE: {
                auto size = thread->consumeInstruction();
                auto object = newArray(size * sizeof(Value));
                std::memcpy(object->val<Value>(), thread->popOpr(size), size * sizeof(Value));
                thread->pushOpr(static_cast<EmojicodeInteger>(thread->consumeInstruction()));
                thread->pushOpr(object);
                thread->pushPointerOpr(kBoxValueSize - 2);
                continue;
            }
            case INS_UNBOX: {
                EmojicodeInstruction size = thread->consumeInstruction();
                thread->popThenPushOpr(kBoxValueSize, 1, size);
                continue;
            }
            case INS_UNBOX_REMOTE: {
                auto *value = thread->popOpr(kBoxValueSize)[1].object->val<Value>();
                EmojicodeInstruction size = thread->consumeInstruction();
                thread->pushOpr(value, size);
                continue;
            }
            case INS_PUSH_VT_REFERENCE_STACK:
                thread->pushOpr(thread->variableDestination(thread->consumeInstruction()));
                continue;
            case INS_PUSH_VT_REFERENCE_OBJECT:
                thread->pushOpr(thread->thisObject()->variableDestination(thread->consumeInstruction()));
                continue;
            case INS_PUSH_VT_REFERENCE_VT:
                thread->pushOpr(thread->thisContext().value + thread->consumeInstruction());
                continue;
            case INS_PUSH_STACK_REFERENCE_N_BACK:
                thread->pushOpr(thread->pointerOpr() - thread->consumeInstruction());
                continue;
            case INS_GET_CLASS_FROM_INSTANCE:
                thread->pushOpr(thread->popOpr().object->klass);
                continue;
            case INS_GET_CLASS_FROM_INDEX:
                thread->pushOpr(classTable[thread->consumeInstruction()]);
                continue;
            case INS_GET_STRING_POOL:
                thread->pushOpr(stringPool[thread->consumeInstruction()]);
                continue;
            case INS_GET_TRUE:
                thread->pushOpr(true);
                continue;
            case INS_GET_FALSE:
                thread->pushOpr(false);
                continue;
            case INS_GET_32_INTEGER:
                thread->pushOpr(static_cast<EmojicodeInteger>(thread->consumeInstruction()) - INT32_MAX);
                continue;
            case INS_GET_64_INTEGER: {
                EmojicodeInteger a = thread->consumeInstruction();
                thread->pushOpr(a << 32 | thread->consumeInstruction());
                continue;
            }
            case INS_GET_DOUBLE:
                thread->pushOpr(readDouble(thread));
                continue;
            case INS_GET_SYMBOL:
                thread->pushOpr(static_cast<EmojicodeChar>(thread->consumeInstruction()));
                continue;
            case INS_GET_NOTHINGNESS:
                thread->pushOpr(T_NOTHINGNESS);
                continue;
            case INS_COPY_TO_STACK:
                *thread->variableDestination(thread->consumeInstruction()) = thread->popOpr();
                continue;
            case INS_COPY_TO_INSTANCE_VARIABLE:
                *thread->thisObject()->variableDestination(thread->consumeInstruction()) = thread->popOpr();
                continue;
            case INS_COPY_VT_VARIABLE:
                *(thread->thisContext().value + thread->consumeInstruction()) = thread->popOpr();
                continue;
            case INS_COPY_TO_STACK_SIZE: {
                auto n = thread->consumeInstruction();
                std::memcpy(thread->variableDestination(thread->consumeInstruction()),
                            thread->popOpr(n), n * sizeof(Value));
                continue;
            }
            case INS_COPY_TO_INSTANCE_VARIABLE_SIZE: {
                auto n = thread->consumeInstruction();
                std::memcpy(thread->thisObject()->variableDestination(thread->consumeInstruction()),
                            thread->popOpr(n), n * sizeof(Value));
                continue;
            }
            case INS_COPY_VT_VARIABLE_SIZE: {
                auto n = thread->consumeInstruction();
                std::memcpy(thread->thisContext().value + thread->consumeInstruction(),
                            thread->popOpr(n), n * sizeof(Value));
                continue;
            }
            case INS_PUSH_SINGLE_STACK:
                thread->pushOpr(thread->variable(thread->consumeInstruction()));
                continue;
            case INS_PUSH_WITH_SIZE_STACK: {
                auto *v = thread->variableDestination(thread->consumeInstruction());
                thread->pushOpr(v, thread->consumeInstruction());
                continue;
            }
            case INS_PUSH_SINGLE_OBJECT:
                thread->pushOpr(*thread->thisObject()->variableDestination(thread->consumeInstruction()));
                continue;
            case INS_PUSH_WITH_SIZE_OBJECT: {
                Value *source = thread->thisObject()->variableDestination(thread->consumeInstruction());
                thread->pushOpr(source, thread->consumeInstruction());
                continue;
            }
            case INS_PUSH_SINGLE_VT:
                thread->pushOpr(thread->thisContext().value[thread->consumeInstruction()]);
                continue;
            case INS_PUSH_WITH_SIZE_VT: {
                Value *source = thread->thisContext().value + thread->consumeInstruction();
                thread->pushOpr(source, thread->consumeInstruction());
                continue;
            }
            case INS_PUSH_VALUE_FROM_REFERENCE:
                thread->pushOpr(thread->popOpr().value, thread->consumeInstruction());
                continue;
            // Operators
            case INS_EQUAL_PRIMITIVE:
                thread->pushOpr(thread->popOpr().raw == thread->popOpr().raw);
                continue;
            case INS_EQUAL_SYMBOL:
                thread->pushOpr(thread->popOpr().character == thread->popOpr().character);
                continue;
            case INS_SUBTRACT_INTEGER: {
                auto b = thread->popOpr().raw;
                thread->pushOpr(thread->popOpr().raw - b);
                continue;
            }
            case INS_ADD_INTEGER:
                thread->pushOpr(thread->popOpr().raw + thread->popOpr().raw);
                continue;
            case INS_MULTIPLY_INTEGER:
                thread->pushOpr(thread->popOpr().raw * thread->popOpr().raw);
                continue;
            case INS_DIVIDE_INTEGER: {
                auto b = thread->popOpr().raw;
                thread->pushOpr(thread->popOpr().raw / b);
                continue;
            }
            case INS_REMAINDER_INTEGER: {
                auto b = thread->popOpr().raw;
                thread->pushOpr(thread->popOpr().raw % b);
                continue;
            }
            case INS_INVERT_BOOLEAN:
                thread->pushOpr(!thread->popOpr().raw);
                continue;
            case INS_OR_BOOLEAN:
                thread->pushOpr(thread->popOpr().raw || thread->popOpr().raw);
                continue;
            case INS_AND_BOOLEAN:
                thread->pushOpr(thread->popOpr().raw && thread->popOpr().raw);
                continue;
            case INS_GREATER_INTEGER: {
                auto b = thread->popOpr().raw;
                thread->pushOpr(thread->popOpr().raw > b);
                continue;
            }
            case INS_GREATER_OR_EQUAL_INTEGER: {
                auto b = thread->popOpr().raw;
                thread->pushOpr(thread->popOpr().raw >= b);
                continue;
            }
            case INS_SAME_OBJECT:
                thread->pushOpr(thread->popOpr().object == thread->popOpr().object);
                continue;
            case INS_IS_NOTHINGNESS:
                thread->pushOpr(thread->popOpr().value->raw == T_NOTHINGNESS);
                continue;
            case INS_IS_ERROR:
                thread->pushOpr(thread->popOpr().value->raw == T_ERROR);
                continue;
            case INS_EQUAL_DOUBLE:
                thread->pushOpr(thread->popOpr().doubl == thread->popOpr().doubl);
                continue;
            case INS_SUBTRACT_DOUBLE: {
                auto b = thread->popOpr().doubl;
                thread->pushOpr(thread->popOpr().doubl - b);
                continue;
            }
            case INS_ADD_DOUBLE:
                thread->pushOpr(thread->popOpr().doubl + thread->popOpr().doubl);
                continue;
            case INS_MULTIPLY_DOUBLE:
                thread->pushOpr(thread->popOpr().doubl * thread->popOpr().doubl);
                continue;
            case INS_DIVIDE_DOUBLE: {
                auto b = thread->popOpr().doubl;
                thread->pushOpr(thread->popOpr().doubl / b);
                continue;
            }
            case INS_GREATER_DOUBLE: {
                auto b = thread->popOpr().doubl;
                thread->pushOpr(thread->popOpr().doubl > b);
                continue;
            }
            case INS_GREATER_OR_EQUAL_DOUBLE: {
                auto b = thread->popOpr().doubl;
                thread->pushOpr(thread->popOpr().doubl >= b);
                continue;
            }
            case INS_REMAINDER_DOUBLE: {
                auto b = thread->popOpr().doubl;
                thread->pushOpr(fmod(thread->popOpr().doubl, b));
                continue;
            }
            case INS_INT_TO_DOUBLE:
                thread->pushOpr(static_cast<double>(thread->popOpr().raw));
                continue;
            case INS_UNWRAP_SIMPLE_OPTIONAL: {
                EmojicodeInstruction n = thread->consumeInstruction();
                auto *v = thread->popOpr().value;
                if (v->raw != T_NOTHINGNESS) {
                    thread->pushOpr(v + 1, n);
                }
                else {
                    error("Unexpectedly found ✨ while unwrapping a 🍬.");
                }
                continue;
            }
            case INS_UNWRAP_BOX_OPTIONAL: {
                auto *box = thread->popOpr().value;
                if (box->raw != T_NOTHINGNESS) {
                    thread->pushOpr(box, kBoxValueSize);
                }
                else {
                    error("Unexpectedly found ✨ while unwrapping a 🍬.");
                }
                continue;
            }
            case INS_ERROR_CHECK_SIMPLE_OPTIONAL: {
                EmojicodeInteger n = thread->consumeInstruction();
                auto *v = thread->popOpr().value;
                if (v->raw != T_ERROR) {
                    thread->pushOpr(v + 1, n);
                }
                else {
                    error("Unexpectedly found 🚨 with value %d.", v[1].raw);
                }
                continue;
            }
            case INS_ERROR_CHECK_BOX_OPTIONAL: {
                auto *box = thread->popOpr().value;
                if (box->raw != T_ERROR) {
                    thread->pushOpr(box, kBoxValueSize);
                }
                else {
                    error("Unexpectedly found 🚨 with value %d.", box[1].raw);
                }
                continue;
            }
            case INS_THIS:
                thread->pushOpr(thread->thisContext());
                continue;
            case INS_SUPER_INITIALIZER: {
                Class *klass = thread->popOpr().klass;

                EmojicodeInstruction vti = thread->consumeInstruction();
                Function *initializer = klass->initializersVtable[vti];

                thread->pushStackFrame(thread->thisContext(), true, initializer);
                continue;
            }
            case INS_DOWNCAST_TO_CLASS: {
                auto v = thread->popOpr();
                Class *klass = thread->popOpr().klass;
                if (v.object->klass->inheritsFrom(klass)) {
                    thread->pushOpr(T_OPTIONAL_VALUE);
                    thread->pushOpr(v);
                }
                else {
                    thread->pushOpr(T_NOTHINGNESS);
                    thread->pushPointerOpr(1);
                }
                continue;
            }
            case INS_CAST_TO_CLASS: {
                auto *box = thread->popOpr(kBoxValueSize);
                Class *klass = thread->popOpr().klass;
                if (box[0].raw == T_OBJECT && box[1].object->klass->inheritsFrom(klass)) {
                    auto o = box[1];
                    thread->pushOpr(T_OPTIONAL_VALUE);
                    thread->pushOpr(o);
                }
                else {
                    thread->pushOpr(T_NOTHINGNESS);
                    thread->pushPointerOpr(1);
                }
                continue;
            }
            case INS_CAST_TO_PROTOCOL: {
                auto *box = thread->popOpr(kBoxValueSize);
                EmojicodeInstruction pi = thread->consumeInstruction();
                if (box[0].raw != T_NOTHINGNESS && ((box[0].raw == T_OBJECT &&
                                                     box[1].object->klass->protocolTable.conformsTo(pi)) ||
                                                    protocolDispatchTableTable[box[0].raw].conformsTo(pi))) {
                    thread->pushPointerOpr(kBoxValueSize);
                }
                else {
                    thread->pushOpr(T_NOTHINGNESS);
                    thread->pushPointerOpr(kBoxValueSize - 1);
                }
                continue;
            }
            case INS_CAST_TO_VALUE_TYPE: {
                auto *box = thread->popOpr(kBoxValueSize);
                EmojicodeInstruction id = thread->consumeInstruction();
                if (box[0].raw == id) {
                    thread->pushPointerOpr(kBoxValueSize);
                }
                else {
                    thread->pushOpr(T_NOTHINGNESS);
                    thread->pushPointerOpr(kBoxValueSize - 1);
                }
                continue;
            }
            case INS_BINARY_AND_INTEGER:
                thread->pushOpr(thread->popOpr().raw & thread->popOpr().raw);
                continue;
            case INS_BINARY_OR_INTEGER:
                thread->pushOpr(thread->popOpr().raw | thread->popOpr().raw);
                continue;
            case INS_BINARY_XOR_INTEGER:
                thread->pushOpr(thread->popOpr().raw ^ thread->popOpr().raw);
                continue;
            case INS_BINARY_NOT_INTEGER:
                thread->pushOpr(~thread->popOpr().raw);
                continue;
            case INS_SHIFT_LEFT_INTEGER:
                thread->pushOpr(thread->popOpr().raw << thread->popOpr().raw);
                continue;
            case INS_SHIFT_RIGHT_INTEGER:
                thread->pushOpr(thread->popOpr().raw >> thread->popOpr().raw);
                continue;
            case INS_RETURN:
                if (thread->interrupt()) {
                    return;
                }
                thread->returnFromFunction();
                continue;
            case INS_JUMP_FORWARD:
                thread->currentStackFrame()->executionPointer += thread->consumeInstruction();
                continue;
            case INS_JUMP_FORWARD_IF:
                if (thread->popOpr().raw) {
                    thread->currentStackFrame()->executionPointer += thread->consumeInstruction();
                }
                else {
                    thread->consumeInstruction();
                }
                continue;
            case INS_JUMP_BACKWARD_IF:
                if (thread->popOpr().raw) {
                    auto a = thread->consumeInstruction();
                    thread->currentStackFrame()->executionPointer -= a;
                }
                else {
                    thread->consumeInstruction();
                }
                continue;
            case INS_JUMP_FORWARD_IF_NOT:
                if (!thread->popOpr().raw) {
                    thread->currentStackFrame()->executionPointer += thread->consumeInstruction();
                }
                else {
                    thread->consumeInstruction();
                }
                continue;
            case INS_JUMP_BACKWARD_IF_NOT:
                if (!thread->popOpr().raw) {
                    thread->currentStackFrame()->executionPointer -= thread->consumeInstruction();
                }
                else {
                    thread->consumeInstruction();
                }
                continue;
            case INS_TRANSFER_CONTROL_TO_NATIVE:
                thread->currentStackFrame()->function->handler(thread);
                continue;
            case INS_EXECUTE_CALLABLE: {
                auto *c = thread->popOpr().object->val<Closure>();
                thread->pushStackFrame(c->thisContext, true, c->function);
                loadCapture(c, thread);
                continue;
            }
            case INS_CLOSURE: {
                auto closure = thread->retain(newObject(CL_CLOSURE));

                auto *c = closure->val<Closure>();

                c->function = functionTable[thread->consumeInstruction()];
                auto count = thread->consumeInstruction();
                c->captureSize = thread->consumeInstruction();
                c->captureDestination = thread->consumeInstruction();

                Object *captures = newArray(sizeof(Value) * c->captureSize);
                c = closure->val<Closure>();
                c->capturedVariables = captures;

                auto *t = c->capturedVariables->val<Value>();
                for (unsigned int i = 0; i < count; i++) {
                    EmojicodeInstruction index = thread->consumeInstruction();
                    EmojicodeInstruction size = thread->consumeInstruction();
                    std::memcpy(t, thread->variableDestination(index), size * sizeof(Value));
                    t += size;
                }

                auto recordCount = thread->consumeInstruction();
                c->recordsCount = recordCount;
                Object *objectVariableRecordsObject = newArray(sizeof(ObjectVariableRecord) * recordCount);
                closure->val<Closure>()->objectVariableRecords = objectVariableRecordsObject;

                auto objectVariableRecords = objectVariableRecordsObject->val<ObjectVariableRecord>();
                for (unsigned int i = 0; i < recordCount; i++) {
                    auto value = thread->consumeInstruction();
                    objectVariableRecords[i].variableIndex = static_cast<uint16_t>(value);
                    objectVariableRecords[i].condition = static_cast<uint16_t>(value >> 16);
                    objectVariableRecords[i].type = static_cast<ObjectVariableType>(thread->consumeInstruction());
                }

<<<<<<< HEAD
                if (thread->consumeInstruction()) {
                    c->thisContext = thread->thisContext();
                }
=======
            performFunction(initializer, o, thread, destination);
            return;
        }
        case INS_DOWNCAST_TO_CLASS: {
            produce(thread, destination + 1);
            Class *klass = readClass(thread);
            destination->raw = destination[1].object->klass->inheritsFrom(klass);
            return;
        }
        case INS_CAST_TO_CLASS: {
            Box box;
            produce(thread, &box.type);
            Class *klass = readClass(thread);
            if (box.type.raw == T_OBJECT && !box.isNothingness() && box.value1.object->klass->inheritsFrom(klass)) {
                destination[0].raw = T_OPTIONAL_VALUE;
                destination[1] = box.value1;
                return;
            }
            destination->makeNothingness();
            return;
        }
        case INS_CAST_TO_PROTOCOL: {
            produce(thread, destination);
            EmojicodeInstruction pi = thread->consumeInstruction();
            auto box = reinterpret_cast<Box *>(destination);
            if (!(!box->isNothingness() &&
                  ((box->type.raw == T_OBJECT && box->value1.object->klass->protocolTable.conformsTo(pi)) ||
                    protocolDispatchTableTable[normalizedBoxType(box->type.raw) - protocolDTTOffset].conformsTo(pi)))) {
                destination->makeNothingness();
            }
            return;
        }
        case INS_CAST_TO_VALUE_TYPE: {
            produce(thread, destination);
            EmojicodeInstruction id = thread->consumeInstruction();
            if (destination->raw != id) {
                destination->makeNothingness();
            }
            return;
        }
        case INS_OPT_DICTIONARY_LITERAL: {
            auto dico = thread->retain(newObject(CL_DICTIONARY));
            dictionaryInit(dico->val<EmojicodeDictionary>());
>>>>>>> 96d75c0e

                thread->pushOpr(closure.unretainedPointer());
                thread->release(1);
                continue;
            }
            case INS_CLOSURE_BOX: {
                Object *closure = newObject(CL_CLOSURE);

                auto *c = closure->val<Closure>();

                c->function = functionTable[thread->consumeInstruction()];
                c->thisContext = thread->popOpr();
                thread->pushOpr(closure);
                continue;
            }
            case INS_CAPTURE_METHOD: {
                auto callee = thread->retain(thread->popOpr().object);

                Object *closureObject = newObject(CL_CLOSURE);
                auto *closure = closureObject->val<Closure>();

                EmojicodeInstruction vti = thread->consumeInstruction();
                closure->function = callee->klass->methodsVtable[vti];
                closure->thisContext = callee.unretainedPointer();
                thread->release(1);
                thread->pushOpr(closureObject);
                continue;
            }
            case INS_CAPTURE_TYPE_METHOD: {
                Object *closureObject = newObject(CL_CLOSURE);
                auto *closure = closureObject->val<Closure>();

                auto v = thread->popOpr();
                EmojicodeInstruction vti = thread->consumeInstruction();
                closure->function = v.klass->methodsVtable[vti];
                closure->thisContext = v;
                thread->pushOpr(closureObject);
                continue;
            }
            case INS_CAPTURE_CONTEXTED_FUNCTION: {
                Object *closureObject = newObject(CL_CLOSURE);
                auto *closure = closureObject->val<Closure>();

                EmojicodeInstruction vti = thread->consumeInstruction();
                closure->function = functionTable[vti];
                closure->thisContext = thread->popOpr();

                thread->pushOpr(closureObject);
                continue;
            }
        }
        error("Illegal bytecode instruction");
    }
}

}  // namespace Emojicode<|MERGE_RESOLUTION|>--- conflicted
+++ resolved
@@ -42,7 +42,10 @@
     thread->deconfigureInterruption(interupt);
 }
 
-<<<<<<< HEAD
+inline EmojicodeInteger normalizedBoxType(EmojicodeInteger type) {
+    return type & ~REMOTE_MASK;
+}
+
 void execute(Thread *thread) {
     while (true) {
         auto i = static_cast<Instructions>(thread->consumeInstruction());
@@ -75,7 +78,7 @@
                     thread->pushStackFrame(v.value[1], true, o->klass->protocolTable.dispatch(pti, vti));
                 }
                 else if ((type & REMOTE_MASK) != 0) {
-                    auto protocol = protocolDispatchTableTable[(type & ~REMOTE_MASK) - protocolDTTOffset];
+                    auto protocol = protocolDispatchTableTable[normalizedBoxType(type) - protocolDTTOffset];
                     thread->pushStackFrame(v.value[1].object->val<Value>(), true, protocol.dispatch(pti, vti));
                 }
                 else {
@@ -113,43 +116,6 @@
             case INS_BOX_TO_SIMPLE_OPTIONAL_PRODUCE: {
                 auto *box = thread->popOpr(kBoxValueSize);
                 EmojicodeInstruction size = thread->consumeInstruction();
-=======
-void performFunction(Function *function, Value self, Thread *thread, Value *destination) {
-    thread->pushStack(self, function->frameSize, function->argumentCount, function, destination,
-                      function->block.instructions);
-    runFunctionPointerBlock(thread);
-    thread->popStack();
-}
-
-inline EmojicodeInteger normalizedBoxType(EmojicodeInteger type) {
-    return (type & REMOTE_MASK) != 0 ? (type & ~REMOTE_MASK) : type;
-}
-
-void produce(Thread *thread, Value *destination) {
-    switch (static_cast<Instructions>(thread->consumeInstruction())) {
-        case INS_DISPATCH_METHOD: {
-            Value sth;
-            produce(thread, &sth);
-
-            EmojicodeInstruction vti = thread->consumeInstruction();
-            performFunction(sth.object->klass->methodsVtable[vti], sth, thread, destination);
-            return;
-        }
-        case INS_DISPATCH_TYPE_METHOD: {
-            Value sth;
-            produce(thread, &sth);
-
-            EmojicodeInstruction vti = thread->consumeInstruction();
-            performFunction(sth.klass->methodsVtable[vti], sth, thread, destination);
-            return;
-        }
-        case INS_DISPATCH_PROTOCOL: {
-            Value sth;
-            produce(thread, &sth);
-
-            EmojicodeInstruction pti = thread->consumeInstruction();
-            EmojicodeInstruction vti = thread->consumeInstruction();
->>>>>>> 96d75c0e
 
                 if (box[0].raw != T_NOTHINGNESS) {
                     thread->pushOpr(T_OPTIONAL_VALUE);
@@ -512,9 +478,10 @@
             case INS_CAST_TO_PROTOCOL: {
                 auto *box = thread->popOpr(kBoxValueSize);
                 EmojicodeInstruction pi = thread->consumeInstruction();
+                auto typeId = normalizedBoxType(box[0].raw) - protocolDTTOffset;
                 if (box[0].raw != T_NOTHINGNESS && ((box[0].raw == T_OBJECT &&
                                                      box[1].object->klass->protocolTable.conformsTo(pi)) ||
-                                                    protocolDispatchTableTable[box[0].raw].conformsTo(pi))) {
+                                                    protocolDispatchTableTable[typeId].conformsTo(pi))) {
                     thread->pushPointerOpr(kBoxValueSize);
                 }
                 else {
@@ -639,55 +606,9 @@
                     objectVariableRecords[i].type = static_cast<ObjectVariableType>(thread->consumeInstruction());
                 }
 
-<<<<<<< HEAD
                 if (thread->consumeInstruction()) {
                     c->thisContext = thread->thisContext();
                 }
-=======
-            performFunction(initializer, o, thread, destination);
-            return;
-        }
-        case INS_DOWNCAST_TO_CLASS: {
-            produce(thread, destination + 1);
-            Class *klass = readClass(thread);
-            destination->raw = destination[1].object->klass->inheritsFrom(klass);
-            return;
-        }
-        case INS_CAST_TO_CLASS: {
-            Box box;
-            produce(thread, &box.type);
-            Class *klass = readClass(thread);
-            if (box.type.raw == T_OBJECT && !box.isNothingness() && box.value1.object->klass->inheritsFrom(klass)) {
-                destination[0].raw = T_OPTIONAL_VALUE;
-                destination[1] = box.value1;
-                return;
-            }
-            destination->makeNothingness();
-            return;
-        }
-        case INS_CAST_TO_PROTOCOL: {
-            produce(thread, destination);
-            EmojicodeInstruction pi = thread->consumeInstruction();
-            auto box = reinterpret_cast<Box *>(destination);
-            if (!(!box->isNothingness() &&
-                  ((box->type.raw == T_OBJECT && box->value1.object->klass->protocolTable.conformsTo(pi)) ||
-                    protocolDispatchTableTable[normalizedBoxType(box->type.raw) - protocolDTTOffset].conformsTo(pi)))) {
-                destination->makeNothingness();
-            }
-            return;
-        }
-        case INS_CAST_TO_VALUE_TYPE: {
-            produce(thread, destination);
-            EmojicodeInstruction id = thread->consumeInstruction();
-            if (destination->raw != id) {
-                destination->makeNothingness();
-            }
-            return;
-        }
-        case INS_OPT_DICTIONARY_LITERAL: {
-            auto dico = thread->retain(newObject(CL_DICTIONARY));
-            dictionaryInit(dico->val<EmojicodeDictionary>());
->>>>>>> 96d75c0e
 
                 thread->pushOpr(closure.unretainedPointer());
                 thread->release(1);
