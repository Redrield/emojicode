--- conflicted
+++ resolved
@@ -27,6 +27,7 @@
     ObjectMethod,
     ObjectInitializer,
     ThisContextFunction,
+    ClassMethod,
     Function
 };
 
@@ -94,17 +95,12 @@
      */
     void writeCoinForScopesUp(bool inObjectScope, EmojicodeCoin stack, EmojicodeCoin object, SourcePosition p);
     
-<<<<<<< HEAD
     void noReturnError(SourcePosition p);
     void noEffectWarning(const Token &warningToken);
     bool typeIsEnumerable(Type type, Type *elementType);
     void flowControlBlock(bool block = true);
-=======
     void writeRoosterClassCoin(Type type, TypeDynamism dynamism, const Token &token);
-    
-    void flowControlBlock();
-    
->>>>>>> 673e8e52
+
     void flowControlReturnEnd(FlowControlReturn &fcr);
 };
 
