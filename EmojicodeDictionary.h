//
//  EmojicodeDictionary.h
//  Emojicode
//
//  Created by Theo Weidmann on 19/04/15.
//  Copyright (c) 2015 Theo Weidmann. All rights reserved.
//

#ifndef EmojicodeDictionary_h
#define EmojicodeDictionary_h

#include "EmojicodeString.h"

/** Default initial capacity. MUST be a power of two, default: 8 */
#define DICTIONARY_DEFAULT_INITIAL_CAPACITY (1 << 3)

/** Factor for determining whether the dictionary should be resized. */
#define DICTIONARY_DEFAULT_LOAD_FACTOR (0.75f)

#define DICTIONARY_MAXIMUM_CAPACTIY (1 << 30)

#define DICTIONARY_MAXIMUM_CAPACTIY_THRESHOLD (1 << 16)

typedef uint64_t EmojicodeDictionaryHash;

/** The datastructure with the key-value pair */
typedef struct {
    /** The user specified key. */
    Object *key;
    
    /** The user specified value. */
    Something value;
    
    /** The cached hash for the key. Calculated on item addition. */
    EmojicodeDictionaryHash hash;
    
    /** EmojicodeDictionary stores a bucket's elements in a linked list. */
    Object *next;
    
} EmojicodeDictionaryNode;

/** Structure for the Emojicode standard Dictionary. The implementation is similar to Java's Hashmap. */
typedef struct {
    /** An array with pointers to linked lists. Initializes when the first item is inserted. */
    Object *buckets;
    
    /** Length of buckets array. */
    size_t bucketsCounter;
    
    /** The number of items stored in this dictionary. Used for determining whether to resize. */
    size_t size;
    
    /** When size * loadFactor >= bucketsCounter the dictionary doubles the amount of buckets */
    float loadFactor;
    
    /** Stores the next threshold for resizing. Is 0 until first resize when item is inserted. */
    size_t nextThreshold;
} EmojicodeDictionary;

/**
 * Insert an item and use keyString as key 
 * @warning GC-invoking
 */
void dictionarySet(Object *dicto, Object *key, Something value, Thread *thread);

/** Remove an item by keyString as key */
void dictionaryRemove(EmojicodeDictionary *dict, Object *key, Thread *thread);

/** Get an item by keyString as key */
Something dictionaryLookup(EmojicodeDictionary *dict, Object *key, Thread *thread);

/** Check whether a key is in the dictionary */
bool dictionaryContains(EmojicodeDictionary *dict, Object *key);

<<<<<<< HEAD
/** 
 * Get all keys as a list
 * @warning GC-Invoking
 */
Object* dictionaryKeys(Object *dicto, Thread *thread);
=======
/** Get all keys as a list */
Something dictionaryKeys(Object *dicto, Thread *thread);
>>>>>>> 7b212983

void dictionaryMark(Object *dict);

void bridgeDictionaryInit(Thread *thread);

/** @warning GC-invoking */
void dictionaryInit(Thread *thread);

MethodHandler dictionaryMethodForName(EmojicodeChar name);

#endif /* EmojicodeDictionary_h */<|MERGE_RESOLUTION|>--- conflicted
+++ resolved
@@ -72,16 +72,11 @@
 /** Check whether a key is in the dictionary */
 bool dictionaryContains(EmojicodeDictionary *dict, Object *key);
 
-<<<<<<< HEAD
 /** 
  * Get all keys as a list
  * @warning GC-Invoking
  */
-Object* dictionaryKeys(Object *dicto, Thread *thread);
-=======
-/** Get all keys as a list */
 Something dictionaryKeys(Object *dicto, Thread *thread);
->>>>>>> 7b212983
 
 void dictionaryMark(Object *dict);
 
