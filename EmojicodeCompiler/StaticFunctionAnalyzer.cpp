//
//  StaticFunctionAnalyzer.cpp
//  Emojicode
//
//  Created by Theo Weidmann on 05/01/16.
//  Copyright © 2016 Theo Weidmann. All rights reserved.
//

#include "StaticFunctionAnalyzer.hpp"
#include "Type.hpp"
#include "utf8.h"
#include "Class.hpp"
#include "Enum.hpp"
#include "Protocol.hpp"
#include "Function.hpp"
#include "ValueType.hpp"
#include "CommonTypeFinder.hpp"
#include "VariableNotFoundErrorException.hpp"
#include "StringPool.hpp"

Type StaticFunctionAnalyzer::parse(const Token &token, const Token &parentToken,
                                   Type type, std::vector<CommonTypeFinder> *ctargs) {
    auto returnType = ctargs ? parse(token) : parse(token, type);
    if (!returnType.compatibleTo(type, typeContext, ctargs)) {
        auto cn = returnType.toString(typeContext, true);
        auto tn = type.toString(typeContext, true);
        throw CompilerErrorException(token, "%s is not compatible to %s.", cn.c_str(), tn.c_str());
    }
    return returnType;
}

void StaticFunctionAnalyzer::noReturnError(SourcePosition p) {
    if (callable.returnType.type() != TT_NOTHINGNESS && !returned) {
        throw CompilerErrorException(p, "An explicit return is missing.");
    }
}

void StaticFunctionAnalyzer::noEffectWarning(const Token &warningToken) {
    if (!effect) {
        compilerWarning(warningToken, "Statement seems to have no effect whatsoever.");
    }
}

bool StaticFunctionAnalyzer::typeIsEnumerable(Type type, Type *elementType) {
    if (type.type() == TT_CLASS && !type.optional()) {
        for (Class *a = type.eclass(); a != nullptr; a = a->superclass) {
            for (auto protocol : a->protocols()) {
                if (protocol.protocol() == PR_ENUMERATEABLE) {
                    *elementType = protocol.resolveOn(type).genericArguments[0];
                    return true;
                }
            }
        }
    }
    return false;
}

<<<<<<< HEAD
Type StaticFunctionAnalyzer::parseFunctionCall(Type type, Function *p, const Token &token) {
=======
void StaticFunctionAnalyzer::writeRoosterClassCoin(Type type, TypeDynamism dynamism, const Token &token) {
    if (dynamism == TypeDynamism::Self && !inClassContext) {
        throw CompilerErrorException(token, "🐓 may only be used in class method bodies.");
    }
    
    if (dynamism != TypeDynamism::None) {
        writer.writeCoin(UINT32_MAX, token);
    }
    else {
        writer.writeCoin(type.eclass->index, token);
    }
}

Type StaticFunctionAnalyzer::parseProcedureCall(Type type, Procedure *p, const Token &token) {
>>>>>>> 673e8e52
    std::vector<Type> genericArguments;
    std::vector<CommonTypeFinder> genericArgsFinders;
    std::vector<Type> givenArgumentTypes;
    
    p->deprecatedWarning(token);
    
    while (stream_.nextTokenIs(E_SPIRAL_SHELL)) {
        stream_.consumeToken(IDENTIFIER);
        
        auto type = parseAndFetchType(typeContext, TypeDynamism::AllKinds);
        genericArguments.push_back(type);
    }
    
    auto inferGenericArguments = genericArguments.size() == 0 && p->genericArgumentVariables.size() > 0;
    auto typeContext = TypeContext(type, p, inferGenericArguments ? nullptr : &genericArguments);
    
    if (inferGenericArguments) {
        genericArgsFinders.resize(p->genericArgumentVariables.size());
    }
    else if (genericArguments.size() != p->genericArgumentVariables.size()) {
        throw CompilerErrorException(token, "Too few generic arguments provided.");
    }
    
    bool brackets = false;
    if (stream_.nextTokenIs(ARGUMENT_BRACKET_OPEN)) {
        stream_.consumeToken(ARGUMENT_BRACKET_OPEN);
        brackets = true;
    }
    for (auto var : p->arguments) {
        if (inferGenericArguments) {
            givenArgumentTypes.push_back(parse(stream_.consumeToken(), token, var.type.resolveOn(typeContext),
                                               &genericArgsFinders));
        }
        else {
            parse(stream_.consumeToken(), token, var.type.resolveOn(typeContext));
        }
    }
    if (brackets) {
        stream_.consumeToken(ARGUMENT_BRACKET_CLOSE);
    }
    
    if (inferGenericArguments) {
        for (size_t i = 0; i < genericArgsFinders.size(); i++) {
            auto commonType = genericArgsFinders[i].getCommonType(token);
            genericArguments.push_back(commonType);
            if (!commonType.compatibleTo(p->genericArgumentConstraints[i], typeContext)) {
                throw CompilerErrorException(token,
                                        "Infered type %s for generic argument %d is not compatible to constraint %s.",
                                             commonType.toString(typeContext, true).c_str(), i + 1,
                                             p->genericArgumentConstraints[i].toString(typeContext, true).c_str());
            }
        }
        typeContext = TypeContext(type, p, &genericArguments);
        for (size_t i = 0; i < givenArgumentTypes.size(); i++) {
            auto givenTypen = givenArgumentTypes[i];
            auto expectedType = p->arguments[i].type.resolveOn(typeContext);
            if (!givenTypen.compatibleTo(expectedType, typeContext)) {
                auto cn = expectedType.toString(typeContext, true);
                auto tn = givenTypen.toString(typeContext, true);
                throw CompilerErrorException(token, "%s is not compatible to %s.", cn.c_str(), tn.c_str());
            }
        }
    }
    
    // TODO: Update for Value Types
    if (p->access == PRIVATE) {
        if (typeContext.calleeType().type() != TT_CLASS || p->owningType.typeDefinition() != typeContext.calleeType().typeDefinition()) {
            ecCharToCharStack(p->name, nm);
            throw CompilerErrorException(token, "%s is 🔒.", nm);
        }
    }
    else if (p->access == PROTECTED) {
        if (typeContext.calleeType().type() != TT_CLASS || !typeContext.calleeType().eclass()->inheritsFrom(p->owningType.eclass())) {
            ecCharToCharStack(p->name, nm);
            throw CompilerErrorException(token, "%s is 🔐.", nm);
        }
    }
    
    return p->returnType.resolveOn(typeContext);
}

void StaticFunctionAnalyzer::writeCoinForScopesUp(bool inObjectScope, EmojicodeCoin stack,
                                                  EmojicodeCoin object, SourcePosition p) {
    if (!inObjectScope) {
        writer.writeCoin(stack, p);
    }
    else {
        writer.writeCoin(object, p);
        usedSelf = true;
    }
}

void StaticFunctionAnalyzer::flowControlBlock(bool block) {
    scoper.currentScope().changeInitializedBy(1);
    if (mode == StaticFunctionAnalyzerMode::ObjectMethod || mode == StaticFunctionAnalyzerMode::ObjectInitializer) {
        scoper.objectScope()->changeInitializedBy(1);
    }
    
    if (block) {
        scoper.pushScope();
    }
    
    flowControlDepth++;
    
    auto &token = stream_.consumeToken(IDENTIFIER);
    if (token.value[0] != E_GRAPES) {
        ecCharToCharStack(token.value[0], s);
        throw CompilerErrorException(token, "Expected 🍇 but found %s instead.", s);
    }
    
    auto placeholder = writer.writeCoinsCountPlaceholderCoin(token);
    while (stream_.nextTokenIsEverythingBut(E_WATERMELON)) {
        effect = false;
        auto &token = stream_.consumeToken();
        parse(token);
        noEffectWarning(token);
    }
    stream_.consumeToken();
    placeholder.write();
    
    effect = true;
    
    if (block) {
        scoper.popScopeAndRecommendFrozenVariables();
    }
    
    scoper.currentScope().changeInitializedBy(-1);
    if (mode == StaticFunctionAnalyzerMode::ObjectMethod || mode == StaticFunctionAnalyzerMode::ObjectInitializer) {
        scoper.objectScope()->changeInitializedBy(-1);
    }
    
    flowControlDepth--;
}

void StaticFunctionAnalyzer::flowControlReturnEnd(FlowControlReturn &fcr) {
    if (returned) {
        fcr.branchReturns++;
        returned = false;
    }
    fcr.branches++;
}

void StaticFunctionAnalyzer::parseIfExpression(const Token &token) {
    if (stream_.nextTokenIs(E_SOFT_ICE_CREAM)) {
        stream_.consumeToken(IDENTIFIER);
        writer.writeCoin(0x3E, token);
        
        auto &varName = stream_.consumeToken(VARIABLE);
        if (scoper.currentScope().hasLocalVariable(varName.value)) {
            throw CompilerErrorException(token, "Cannot redeclare variable.");
        }
        
        int id = scoper.reserveVariableSlot();
        writer.writeCoin(id, token);
        
        Type t = parse(stream_.consumeToken());
        if (!t.optional()) {
            throw CompilerErrorException(token, "🍊🍦 can only be used with optionals.");
        }
        
        t = t.copyWithoutOptional();
        
        scoper.currentScope().setLocalVariable(varName.value, Variable(t, id, 1, true, varName));
    }
    else {
        parse(stream_.consumeToken(NO_TYPE), token, typeBoolean);
    }
}

Type StaticFunctionAnalyzer::parse(const Token &token, Type expectation) {
    switch (token.type()) {
        case STRING: {
            writer.writeCoin(0x10, token);
            writer.writeCoin(StringPool::theStringPool().poolString(token.value), token);
            return Type(CL_STRING);
        }
        case BOOLEAN_TRUE:
            writer.writeCoin(0x11, token);
            return typeBoolean;
        case BOOLEAN_FALSE:
            writer.writeCoin(0x12, token);
            return typeBoolean;
        case INTEGER: {
            /* We know token->value only contains ints less than 255 */
            const char *string = token.value.utf8CString();
            
            EmojicodeInteger l = strtoll(string, nullptr, 0);
            delete [] string;
            
            if (expectation.type() == TT_VALUE_TYPE && expectation.valueType() == VT_DOUBLE) {
                writer.writeCoin(0x15, token);
                writer.writeDoubleCoin(l, token);
                return typeFloat;
            }
            
            if (llabs(l) > INT32_MAX) {
                writer.writeCoin(0x14, token);
                
                writer.writeCoin(l >> 32, token);
                writer.writeCoin((EmojicodeCoin)l, token);
                
                return typeInteger;
            }
            else {
                writer.writeCoin(0x13, token);
                writer.writeCoin((EmojicodeCoin)l, token);
                
                return typeInteger;
            }
        }
        case DOUBLE: {
            writer.writeCoin(0x15, token);
            
            const char *string = token.value.utf8CString();
            
            double d = strtod(string, nullptr);
            delete [] string;
            writer.writeDoubleCoin(d, token);
            return typeFloat;
        }
        case SYMBOL:
            writer.writeCoin(0x16, token);
            writer.writeCoin(token.value[0], token);
            return typeSymbol;
        case VARIABLE: {
            auto var = scoper.getVariable(token.value, token.position());
            
            var.first.uninitalizedError(token);
            
            writeCoinForScopesUp(var.second, 0x1A, 0x1C, token);
            writer.writeCoin(var.first.id(), token);
            
            return var.first.type;
        }
        case IDENTIFIER:
            return parseIdentifier(token, expectation);
        case DOCUMENTATION_COMMENT:
            throw CompilerErrorException(token, "Misplaced documentation comment.");
        case ARGUMENT_BRACKET_OPEN:
            throw CompilerErrorException(token, "Unexpected 〖");
        case ARGUMENT_BRACKET_CLOSE:
            throw CompilerErrorException(token, "Unexpected 〗");
        case NO_TYPE:
        case COMMENT:
            break;
    }
    throw CompilerErrorException(token, "Cannot determine expression’s return type.");
}

Type StaticFunctionAnalyzer::parseIdentifier(const Token &token, Type expectation) {
    if (token.value[0] != E_RED_APPLE) {
        // We need a chance to test whether the red apple’s return is used
        effect = true;
    }

    switch (token.value[0]) {
        case E_SHORTCAKE: {
            auto &varName = stream_.consumeToken(VARIABLE);
            
            if (scoper.currentScope().hasLocalVariable(varName.value)) {
                throw CompilerErrorException(token, "Cannot redeclare variable.");
            }
            
            Type t = parseAndFetchType(typeContext, TypeDynamism::AllKinds);
            
            int id = scoper.reserveVariableSlot();
            scoper.currentScope().setLocalVariable(varName.value,
                                                   Variable(t, id, t.optional() ? 1 : 0, false, varName));
            if (t.optional()) {
                writer.writeCoin(0x1B, token);
                writer.writeCoin(id, token);
                writer.writeCoin(0x17, token);
            }
            return typeNothingness;
        }
        case E_CUSTARD: {
            auto &varName = stream_.consumeToken(VARIABLE);
            
            Type type = typeNothingness;
            try {
                auto var = scoper.getVariable(varName.value, varName.position());
                if (var.first.initialized <= 0) {
                    var.first.initialized = 1;
                }
                
                var.first.mutate(varName);
                
                writeCoinForScopesUp(var.second, 0x1B, 0x1D, token);
                writer.writeCoin(var.first.id(), token);
                
                type = var.first.type;
            }
            catch (VariableNotFoundErrorException &vne) {
                // Not declared, declaring as local variable
                writer.writeCoin(0x1B, token);
                
                int id = scoper.reserveVariableSlot();
                writer.writeCoin(id, token);
                
                Type t = parse(stream_.consumeToken());
                scoper.currentScope().setLocalVariable(varName.value, Variable(t, id, 1, false, varName));
                return typeNothingness;
            }

            parse(stream_.consumeToken(), token, type);
            
            return typeNothingness;
        }
        case E_SOFT_ICE_CREAM: {
            auto &varName = stream_.consumeToken(VARIABLE);
            
            if (scoper.currentScope().hasLocalVariable(varName.value)) {
                throw CompilerErrorException(token, "Cannot redeclare variable.");
            }
            
            writer.writeCoin(0x1B, token);
            
            int id = scoper.reserveVariableSlot();
            writer.writeCoin(id, token);
            
            Type t = parse(stream_.consumeToken());
            scoper.currentScope().setLocalVariable(varName.value, Variable(t, id, 1, true, varName));
            return typeNothingness;
        }
        case E_COOKING:
        case E_CHOCOLATE_BAR: {
            auto &varName = stream_.consumeToken(VARIABLE);
            
            auto var = scoper.getVariable(varName.value, varName.position());
            
            var.first.uninitalizedError(varName);
            var.first.mutate(varName);
            
            if (!var.first.type.compatibleTo(typeInteger, typeContext)) {
                ecCharToCharStack(token.value[0], ls);
                throw CompilerErrorException(token, "%s can only operate on 🚂 variables.", ls);
            }
            
            if (token.value[0] == E_COOKING) {
                writeCoinForScopesUp(var.second, 0x19, 0x1F, token);
            }
            else {
                writeCoinForScopesUp(var.second, 0x18, 0x1E, token);
            }
            
            writer.writeCoin(var.first.id(), token);
            
            return typeNothingness;
        }
        case E_COOKIE: {
            writer.writeCoin(0x52, token);
            auto placeholder = writer.writeCoinPlaceholder(token);
            
            int stringCount = 0;
            
            while (stream_.nextTokenIsEverythingBut(E_COOKIE)) {
                parse(stream_.consumeToken(), token, Type(CL_STRING));
                stringCount++;
            }
            stream_.consumeToken(IDENTIFIER);
            
            if (stringCount == 0) {
                throw CompilerErrorException(token, "An empty 🍪 is invalid.");
            }
            
            placeholder.write(stringCount);
            return Type(CL_STRING);
        }
        case E_ICE_CREAM: {
            writer.writeCoin(0x51, token);
            
            auto placeholder = writer.writeCoinsCountPlaceholderCoin(token);
            
            Type type = Type(CL_LIST);
            if (expectation.type() == TT_CLASS && expectation.eclass() == CL_LIST) {
                auto listType = expectation.genericArguments[0];
                while (stream_.nextTokenIsEverythingBut(E_AUBERGINE)) {
                    parse(stream_.consumeToken(), token, listType);
                }
                stream_.consumeToken(IDENTIFIER);
                type.genericArguments[0] = listType;
            }
            else {
                CommonTypeFinder ct;
                while (stream_.nextTokenIsEverythingBut(E_AUBERGINE)) {
                    ct.addType(parse(stream_.consumeToken()), typeContext);
                }
                stream_.consumeToken(IDENTIFIER);
                type.genericArguments[0] = ct.getCommonType(token);
            }
            
            placeholder.write();
            return type;
        }
        case E_HONEY_POT: {
            writer.writeCoin(0x50, token);
           
            auto placeholder = writer.writeCoinsCountPlaceholderCoin(token);
            Type type = Type(CL_DICTIONARY);
            
            if (expectation.type() == TT_CLASS && expectation.eclass() == CL_DICTIONARY) {
                auto listType = expectation.genericArguments[0];
                while (stream_.nextTokenIsEverythingBut(E_AUBERGINE)) {
                    parse(stream_.consumeToken(), token, Type(CL_STRING));
                    parse(stream_.consumeToken(), token, listType);
                }
                type.genericArguments[0] = listType;
            }
            else {
                CommonTypeFinder ct;
                while (stream_.nextTokenIsEverythingBut(E_AUBERGINE)) {
                    parse(stream_.consumeToken(), token, Type(CL_STRING));
                    ct.addType(parse(stream_.consumeToken()), typeContext);
                }
                stream_.consumeToken(IDENTIFIER);
                type.genericArguments[0] = ct.getCommonType(token);
            }
            
            placeholder.write();
            return type;
        }
        case E_BLACK_RIGHT_POINTING_DOUBLE_TRIANGLE: {
            writer.writeCoin(0x53, token);
            parse(stream_.consumeToken(), token, typeInteger);
            parse(stream_.consumeToken(), token, typeInteger);
            return Type(CL_RANGE);
        }
        case E_BLACK_RIGHT_POINTING_DOUBLE_TRIANGLE_WITH_VERTICAL_BAR: {
            writer.writeCoin(0x54, token);
            parse(stream_.consumeToken(), token, typeInteger);
            parse(stream_.consumeToken(), token, typeInteger);
            parse(stream_.consumeToken(), token, typeInteger);
            return Type(CL_RANGE);
        }
        case E_TANGERINE: {
            writer.writeCoin(0x62, token);
            
            auto placeholder = writer.writeCoinsCountPlaceholderCoin(token);
            auto fcr = FlowControlReturn();
            
            parseIfExpression(token);
            
            flowControlBlock();
            flowControlReturnEnd(fcr);
            
            while (stream_.nextTokenIs(E_LEMON)) {
                stream_.consumeToken();
                writer.writeCoin(0x63, token);
                
                parseIfExpression(token);
                flowControlBlock();
                flowControlReturnEnd(fcr);
            }
            
            if (stream_.nextTokenIs(E_STRAWBERRY)) {
                stream_.consumeToken();
                flowControlBlock();
                flowControlReturnEnd(fcr);
            }
            else {
                fcr.branches++;  // The else branch always exists. Theoretically at least.
            }
            
            placeholder.write();
            
            returned = fcr.returned();
            
            return typeNothingness;
        }
        case E_CLOCKWISE_RIGHTWARDS_AND_LEFTWARDS_OPEN_CIRCLE_ARROWS: {
            writer.writeCoin(0x61, token);
            
            parse(stream_.consumeToken(), token, typeBoolean);
            flowControlBlock();
            returned = false;
            
            return typeNothingness;
        }
        case E_CLOCKWISE_RIGHTWARDS_AND_LEFTWARDS_OPEN_CIRCLE_ARROWS_WITH_CIRCLED_ONE_OVERLAY: {
            auto placeholder = writer.writeCoinPlaceholder(token);
            
            auto &variableToken = stream_.consumeToken(VARIABLE);
            
            scoper.pushScope();
            
            int vID = scoper.reserveVariableSlot();
            writer.writeCoin(vID, token);
            
            Type iteratee = parse(stream_.consumeToken(), token, typeSomeobject);
            
            Type itemType = typeNothingness;
            
            if (iteratee.type() == TT_CLASS && iteratee.eclass() == CL_LIST) {
                // If the iteratee is a list, the Real-Time Engine has some special sugar
                placeholder.write(0x65);
                writer.writeCoin(scoper.reserveVariableSlot(), token);  //Internally needed
                scoper.currentScope().setLocalVariable(variableToken.value, Variable(iteratee.genericArguments[0], vID, true, true, variableToken));
            }
            else if (iteratee.type() == TT_CLASS && iteratee.eclass() == CL_RANGE) {
                // If the iteratee is a range, the Real-Time Engine also has some special sugar
                placeholder.write(0x66);
                scoper.currentScope().setLocalVariable(variableToken.value, Variable(typeInteger, vID, true, true, variableToken));
            }
            else if (typeIsEnumerable(iteratee, &itemType)) {
                placeholder.write(0x64);
                writer.writeCoin(scoper.reserveVariableSlot(), token);  //Internally needed
                scoper.currentScope().setLocalVariable(variableToken.value, Variable(itemType, vID, true, true, variableToken));
            }
            else {
                auto iterateeString = iteratee.toString(typeContext, true);
                throw CompilerErrorException(token, "%s does not conform to s🔂.", iterateeString.c_str());
            }
            
            flowControlBlock(false);
            returned = false;
            scoper.popScopeAndRecommendFrozenVariables();
            
            return typeNothingness;
        }
        case E_LEMON:
        case E_STRAWBERRY:
        case E_WATERMELON:
        case E_AUBERGINE:
        case E_ROOTSTER: {
            ecCharToCharStack(token.value[0], identifier);
            throw CompilerErrorException(token, "Unexpected identifier %s.", identifier);
            return typeNothingness;
        }
        case E_DOG: {
            usedSelf = true;
            writer.writeCoin(0x3C, token);
            if (mode == StaticFunctionAnalyzerMode::ObjectInitializer) {
                if (!calledSuper && static_cast<Initializer &>(callable).owningType.eclass()->superclass) {
                    throw CompilerErrorException(token, "Attempt to use 🐕 before superinitializer call.");
                }
                
                scoper.objectScope()->initializerUnintializedVariablesCheck(token,
                                                                            "Instance variable \"%s\" must be initialized before the use of 🐕.");
            }
            
            if (mode == StaticFunctionAnalyzerMode::Function) {
                throw CompilerErrorException(token, "Illegal use of 🐕.");
            }
            
            return typeContext.calleeType();
        }
<<<<<<< HEAD
=======
        case E_UP_POINTING_RED_TRIANGLE: {
            writer.writeCoin(0x13, token);
            
            Type type = parseAndFetchType(typeContext, TypeDynamism::None);
            
            if (type.type() != TT_ENUM) {
                throw CompilerErrorException(token, "The given type cannot be accessed.");
            }
            else if (type.optional()) {
                throw CompilerErrorException(token, "Optionals cannot be accessed.");
            }
            
            auto name = stream_.consumeToken(IDENTIFIER);
            
            auto v = type.eenum->getValueFor(name.value[0]);
            if (!v.first) {
                ecCharToCharStack(name.value[0], valueName);
                ecCharToCharStack(type.eenum->name(), enumName);
                throw CompilerErrorException(name, "%s does not have a member named %s.", enumName, valueName);
            }
            else if (v.second > UINT32_MAX) {
                writer.writeCoin(v.second >> 32, token);
                writer.writeCoin((EmojicodeCoin)v.second, token);
            }
            else {
                writer.writeCoin((EmojicodeCoin)v.second, token);
            }
            
            return type;
        }
>>>>>>> 673e8e52
        case E_HIGH_VOLTAGE_SIGN: {
            writer.writeCoin(0x17, token);
            return typeNothingness;
        }
        case E_CLOUD: {
            writer.writeCoin(0x2E, token);
            parse(stream_.consumeToken());
            return typeBoolean;
        }
        case E_FACE_WITH_STUCK_OUT_TONGUE_AND_WINKING_EYE: {
            writer.writeCoin(0x2D, token);
            
            parse(stream_.consumeToken(), token, typeSomeobject);
            parse(stream_.consumeToken(), token, typeSomeobject);
            
            return typeBoolean;
        }
        case E_GOAT: {
            if (mode != StaticFunctionAnalyzerMode::ObjectInitializer) {
                throw CompilerErrorException(token, "🐐 can only be used inside initializers.");
            }
            if (!typeContext.calleeType().eclass()->superclass) {
                throw CompilerErrorException(token, "🐐 can only be used if the eclass inherits from another.");
            }
            if (calledSuper) {
                throw CompilerErrorException(token, "You may not call more than one superinitializer.");
            }
            if (flowControlDepth) {
                throw CompilerErrorException(token, "You may not put a call to a superinitializer in a flow control structure.");
            }
            
            scoper.objectScope()->initializerUnintializedVariablesCheck(token,
                                            "Instance variable \"%s\" must be initialized before superinitializer.");
            
            writer.writeCoin(0x3D, token);
            
            Class *eclass = typeContext.calleeType().eclass();
            
            writer.writeCoin(eclass->superclass->index, token);
            
            auto &initializerToken = stream_.consumeToken(IDENTIFIER);
            
            auto initializer = eclass->superclass->getInitializer(initializerToken, Type(eclass), typeContext);
            
            writer.writeCoin(initializer->vti(), token);
            
            parseFunctionCall(typeContext.calleeType(), initializer, token);

            calledSuper = true;
            
            return typeNothingness;
        }
        case E_RED_APPLE: {
            if (effect) {
                // Effect is true, so apple is called as subcommand
                throw CompilerErrorException(token, "🍎’s return may not be used as an argument.");
            }
            effect = true;
            
            writer.writeCoin(0x60, token);
            
            if (mode == StaticFunctionAnalyzerMode::ObjectInitializer) {
                if (static_cast<Initializer &>(callable).canReturnNothingness) {
                    parse(stream_.consumeToken(), token, typeNothingness);
                    return typeNothingness;
                }
                else {
                    throw CompilerErrorException(token, "🍎 cannot be used inside an initializer.");
                }
            }
            
            parse(stream_.consumeToken(), token, callable.returnType);
            returned = true;
            return typeNothingness;
        }
        case E_BLACK_SQUARE_BUTTON: {
            auto placeholder = writer.writeCoinPlaceholder(token);
            
            Type originalType = parse(stream_.consumeToken(), token, typeSomething);
<<<<<<< HEAD
            Type type = parseAndFetchType(typeContext, NoDynamism, expectation);
=======
            Type type = parseAndFetchType(typeContext, TypeDynamism::None, nullptr);
>>>>>>> 673e8e52
            
            if (originalType.compatibleTo(type, typeContext)) {
                compilerWarning(token, "Superfluous cast.");
            }
            else if (!type.compatibleTo(originalType, typeContext)) {
                auto typeString = type.toString(typeContext, true);
                compilerWarning(token, "Cast to unrelated type %s will always fail.", typeString.c_str());
            }
            
            switch (type.type()) {
                case TT_CLASS: {
                    auto offset = type.eclass()->numberOfGenericArgumentsWithSuperArguments() - type.eclass()->numberOfOwnGenericArguments();
                    for (size_t i = 0; i < type.eclass()->numberOfOwnGenericArguments(); i++) {
                        if(!type.eclass()->genericArgumentConstraints()[offset + i].compatibleTo(type.genericArguments[i], type) ||
                           !type.genericArguments[i].compatibleTo(type.eclass()->genericArgumentConstraints()[offset + i], type)) {
                            throw CompilerErrorException(token, "Dynamic casts involving generic type arguments are not possible yet. Please specify the generic argument constraints of the class for compatibility with future versions.");
                        }
                    }
                    
                    placeholder.write(originalType.type() == TT_SOMETHING || originalType.optional() ? 0x44 : 0x40);
                    writer.writeCoin(type.eclass()->index, token);
                    break;
                }
                case TT_PROTOCOL:
                    placeholder.write(originalType.type() == TT_SOMETHING || originalType.optional() ? 0x45 : 0x41);
                    writer.writeCoin(type.protocol()->index, token);
                    break;
                case TT_VALUE_TYPE:
                    if (type.valueType() == VT_BOOLEAN) {
                        placeholder.write(0x42);
                        break;
                    }
                    else if (type.valueType() == VT_INTEGER) {
                        placeholder.write(0x43);
                        break;
                    }
                    else if (type.valueType() == VT_SYMBOL) {
                        placeholder.write(0x46);
                        break;
                    }
                    else if (type.valueType() == VT_DOUBLE) {
                        placeholder.write(0x47);
                        break;
                    }
                default: {
                    auto typeString = type.toString(typeContext, true);
                    throw CompilerErrorException(token, "You cannot cast to %s.", typeString.c_str());
                }
            }
            
            type.setOptional();
            return type;
        }
        case E_BEER_MUG: {
            writer.writeCoin(0x3A, token);
            
            Type t = parse(stream_.consumeToken());
            
            if (!t.optional()) {
                throw CompilerErrorException(token, "🍺 can only be used with optionals.");
            }
            
            return t.copyWithoutOptional();
        }
        case E_CLINKING_BEER_MUGS: {
            writer.writeCoin(0x3B, token);
            
            auto placeholder = writer.writeCoinsCountPlaceholderCoin(token);
            
            auto &methodToken = stream_.consumeToken();
            
            Type type = parse(stream_.consumeToken());
            if (!type.optional()) {
                throw CompilerErrorException(token, "🍻 may only be used on 🍬.");
            }
            
            auto method = type.eclass()->getMethod(methodToken, type, typeContext);
            
            writer.writeCoin(method->vti(), token);
            
            parseFunctionCall(type, method, token);
            
            placeholder.write();
            
            Type returnType = method->returnType;
            returnType.setOptional();
            return returnType.resolveOn(typeContext);
        }
        case E_HOT_PEPPER: {
            auto &methodName = stream_.consumeToken();
            
            writer.writeCoin(0x71, token);
            
            Type type = parse(stream_.consumeToken());
            
            if (type.type() != TT_CLASS) {
                throw CompilerErrorException(token, "You can only capture method calls on class instances.");
            }
            
            auto method = type.eclass()->getMethod(methodName, type, typeContext);
            method->deprecatedWarning(methodName);
            
            writer.writeCoin(method->vti(), token);
            
            return method->type();
        }
        case E_GRAPES: {
            writer.writeCoin(0x70, token);
            
            auto function = Closure(token.position());
            parseArgumentList(&function, typeContext);
            parseReturnType(&function, typeContext);
            parseBody(&function);
            
            auto variableCountPlaceholder = writer.writeCoinPlaceholder(token);
            auto coinCountPlaceholder = writer.writeCoinsCountPlaceholderCoin(token);
            
            auto flattenedResult = scoper.flattenedCopy(static_cast<int>(function.arguments.size()));
            auto closureScoper = flattenedResult.first;
            
            auto analyzer = StaticFunctionAnalyzer(function, package_, mode, typeContext, writer, closureScoper);  // TODO: Intializer
            analyzer.analyze(true);
            
            coinCountPlaceholder.write();
            variableCountPlaceholder.write(closureScoper.maxVariableCount());
            writer.writeCoin(static_cast<EmojicodeCoin>(function.arguments.size())
                             | (analyzer.usedSelfInBody() ? 1 << 16 : 0), token);
            writer.writeCoin(flattenedResult.second, token);
            
            return function.type();
        }
        case E_LOLLIPOP: {
            writer.writeCoin(0x72, token);
            
            Type type = parse(stream_.consumeToken());
            
            if (type.type() != TT_CALLABLE) {
                throw CompilerErrorException(token, "Given value is not callable.");
            }
            
            for (int i = 1; i <= type.arguments; i++) {
                parse(stream_.consumeToken(), token, type.genericArguments[i]);
            }
            
            return type.genericArguments[0];
        }
        case E_CHIPMUNK: {
            auto &nameToken = stream_.consumeToken();
            
            if (mode != StaticFunctionAnalyzerMode::ObjectMethod) {
                throw CompilerErrorException(token, "Not within an object-context.");
            }
            
            Class *superclass = typeContext.calleeType().eclass()->superclass;
            
            if (superclass == nullptr) {
                throw CompilerErrorException(token, "Class has no superclass.");
            }
            
            Method *method = superclass->getMethod(nameToken, Type(superclass), typeContext);
            
            writer.writeCoin(0x5, token);
            writer.writeCoin(superclass->index, token);
            writer.writeCoin(method->vti(), token);
            
            return parseFunctionCall(typeContext.calleeType(), method, token);
        }
        case E_LARGE_BLUE_DIAMOND: {
            TypeDynamism dynamism;
<<<<<<< HEAD
            Type type = parseAndFetchType(typeContext, AllKindsOfDynamism, expectation, &dynamism)
=======
            Type type = parseAndFetchType(typeContext, TypeDynamism::AllKinds, &dynamism)
>>>>>>> 673e8e52
                        .resolveOnSuperArgumentsAndConstraints(typeContext);
            auto initializerName = stream_.consumeToken(IDENTIFIER);
            
            if (type.optional()) {
                throw CompilerErrorException(token, "Optionals cannot be instantiated.");
            }
<<<<<<< HEAD
            if (dynamism == GenericTypeVariables) {
                throw CompilerErrorException(initializerName, "You cannot instantiate generic types yet.");
            }
            
            if (type.type() == TT_ENUM) {
                if (dynamism != NoDynamism) {
                    throw CompilerErrorException(token, "Enums cannot be instantiated dynamically.");
                }
                
                writer.writeCoin(0x13, token);
                
                auto v = type.eenum()->getValueFor(initializerName.value[0]);
                if (!v.first) {
                    ecCharToCharStack(initializerName.value[0], valueName);
                    ecCharToCharStack(type.eenum()->name(), enumName);
                    throw CompilerErrorException(initializerName, "%s does not have a member named %s.",
                                                 enumName, valueName);
                }
                else if (v.second > UINT32_MAX) {
                    writer.writeCoin(v.second >> 32, token);
                    writer.writeCoin((EmojicodeCoin)v.second, token);
                }
                else {
                    writer.writeCoin((EmojicodeCoin)v.second, token);
                }
                
                return type;
            }
            else if (type.type() == TT_CLASS) {
                writer.writeCoin(0x4, token);
                
                if (dynamism) {
                    writer.writeCoin(UINT32_MAX, token);
                }
                else {
                    writer.writeCoin(type.eclass()->index, token);
                }
                
                Initializer *initializer = type.eclass()->getInitializer(initializerName, type, typeContext);
                
                if (dynamism == Self && !initializer->required) {
                    throw CompilerErrorException(initializerName,
                                                 "Only required initializers can be used with dynamic types.");
                }
                
                initializer->deprecatedWarning(initializerName);
                
                writer.writeCoin(initializer->vti(), token);
                
                parseFunctionCall(type, initializer, token);
                
                if (initializer->canReturnNothingness) {
                    type.setOptional();
                }
                return type;
            }
            else if (type.type() == TT_VALUE_TYPE) {
                auto initializer = type.valueType()->getInitializer(initializerName, type, typeContext);
                writer.writeCoin(0x7, token);
                writer.writeCoin(initializer->vti(), token);
                parseFunctionCall(type, initializer, token);
                if (initializer->canReturnNothingness) {
                    type.setOptional();
                }
                return type;
            }
            else {
                throw CompilerErrorException(token, "The given type cannot be instantiated.");
=======
            if (type.optional()) {
                throw CompilerErrorException(token, "Optionals cannot be initiatied.");
            }
            if (dynamism == TypeDynamism::GenericTypeVariables) {
                throw CompilerErrorException(token, "You cannot instantiate generic types yet.");
            }
            
            writeRoosterClassCoin(type, dynamism, token);
            
            auto initializerName = stream_.consumeToken(IDENTIFIER);
            Initializer *initializer = type.eclass->getInitializer(initializerName, type, typeContext);
            
            if (dynamism == TypeDynamism::Self && !initializer->required) {
                throw CompilerErrorException(initializerName,
                                             "Only required initializers can be used with dynamic types.");
            }
            
            initializer->deprecatedWarning(initializerName);
            
            writer.writeCoin(initializer->vti(), token);
            
            parseProcedureCall(type, initializer, token);
            
            if (initializer->canReturnNothingness) {
                type.setOptional();
>>>>>>> 673e8e52
            }
        }
        case E_DOUGHNUT: {
            writer.writeCoin(0x2, token);
            
            auto &methodToken = stream_.consumeToken(IDENTIFIER);
            
            TypeDynamism dynamism;
<<<<<<< HEAD
            Type type = parseAndFetchType(typeContext, AllKindsOfDynamism, expectation, &dynamism)
=======
            Type type = parseAndFetchType(typeContext, TypeDynamism::AllKinds, &dynamism)
>>>>>>> 673e8e52
                        .resolveOnSuperArgumentsAndConstraints(typeContext);
            
            if (type.optional()) {
                compilerWarning(token, "Please remove useless 🍬.");
            }
            if (type.type() != TT_CLASS) {
                throw CompilerErrorException(token, "The given type is not a class.");
            }
            if (dynamism == TypeDynamism::GenericTypeVariables) {
                throw CompilerErrorException(token, "You cannot call methods generic types yet.");
            }
            
<<<<<<< HEAD
            writer.writeCoin(type.eclass()->index, token);
=======
            writeRoosterClassCoin(type, dynamism, token);
>>>>>>> 673e8e52
            
            auto method = type.eclass()->getClassMethod(methodToken, type, typeContext);
            
            writer.writeCoin(method->vti(), token);
            
            return parseFunctionCall(type, method, token);
        }
        default: {
            auto placeholder = writer.writeCoinPlaceholder(token);
            
            auto &tobject = stream_.consumeToken();
            Type type = parse(tobject).resolveOnSuperArgumentsAndConstraints(typeContext);
            if (type.optional()) {
                throw CompilerErrorException(tobject, "You cannot call methods on optionals.");
            }
            
            Method *method;
            if (type.type() == TT_VALUE_TYPE) {
                if (type.valueType() == VT_BOOLEAN) {
                    switch (token.value[0]) {
                        case E_NEGATIVE_SQUARED_CROSS_MARK:
                            placeholder.write(0x26);
                            return typeBoolean;
                        case E_PARTY_POPPER:
                            placeholder.write(0x27);
                            parse(stream_.consumeToken(), token, typeBoolean);
                            return typeBoolean;
                        case E_CONFETTI_BALL:
                            placeholder.write(0x28);
                            parse(stream_.consumeToken(), token, typeBoolean);
                            return typeBoolean;
                    }
                }
                else if (type.valueType() == VT_INTEGER) {
                    switch (token.value[0]) {
                        case E_HEAVY_MINUS_SIGN:
                            placeholder.write(0x21);
                            parse(stream_.consumeToken(), token, typeInteger);
                            return typeInteger;
                        case E_HEAVY_PLUS_SIGN:
                            placeholder.write(0x22);
                            parse(stream_.consumeToken(), token, typeInteger);
                            return typeInteger;
                        case E_HEAVY_DIVISION_SIGN:
                            placeholder.write(0x24);
                            parse(stream_.consumeToken(), token, typeInteger);
                            return typeInteger;
                        case E_HEAVY_MULTIPLICATION_SIGN:
                            placeholder.write(0x23);
                            parse(stream_.consumeToken(), token, typeInteger);
                            return typeInteger;
                        case E_LEFT_POINTING_TRIANGLE:
                            placeholder.write(0x29);
                            parse(stream_.consumeToken(), token, typeInteger);
                            return typeBoolean;
                        case E_RIGHT_POINTING_TRIANGLE:
                            placeholder.write(0x2A);
                            parse(stream_.consumeToken(), token, typeInteger);
                            return typeBoolean;
                        case E_LEFTWARDS_ARROW:
                            placeholder.write(0x2B);
                            parse(stream_.consumeToken(), token, typeInteger);
                            return typeBoolean;
                        case E_RIGHTWARDS_ARROW:
                            placeholder.write(0x2C);
                            parse(stream_.consumeToken(), token, typeInteger);
                            return typeBoolean;
                        case E_PUT_LITTER_IN_ITS_SPACE:
                            placeholder.write(0x25);
                            parse(stream_.consumeToken(), token, typeInteger);
                            return typeInteger;
                        case E_HEAVY_LARGE_CIRCLE:
                            placeholder.write(0x5A);
                            parse(stream_.consumeToken(), token, typeInteger);
                            return typeInteger;
                        case E_ANGER_SYMBOL:
                            placeholder.write(0x5B);
                            parse(stream_.consumeToken(), token, typeInteger);
                            return typeInteger;
                        case E_CROSS_MARK:
                            placeholder.write(0x5C);
                            parse(stream_.consumeToken(), token, typeInteger);
                            return typeInteger;
                        case E_NO_ENTRY_SIGN:
                            placeholder.write(0x5D);
                            return typeInteger;
                        case E_ROCKET:
                            placeholder.write(0x3F);
                            return typeFloat;
                    }
                }
                else if (type.valueType() == VT_DOUBLE) {
                    switch (token.value[0]) {
                        case E_FACE_WITH_STUCK_OUT_TONGUE:
                            placeholder.write(0x2F);
                            parse(stream_.consumeToken(), token, typeFloat);
                            return typeBoolean;
                        case E_HEAVY_MINUS_SIGN:
                            placeholder.write(0x30);
                            parse(stream_.consumeToken(), token, typeFloat);
                            return typeFloat;
                        case E_HEAVY_PLUS_SIGN:
                            placeholder.write(0x31);
                            parse(stream_.consumeToken(), token, typeFloat);
                            return typeFloat;
                        case E_HEAVY_DIVISION_SIGN:
                            placeholder.write(0x33);
                            parse(stream_.consumeToken(), token, typeFloat);
                            return typeFloat;
                        case E_HEAVY_MULTIPLICATION_SIGN:
                            placeholder.write(0x32);
                            parse(stream_.consumeToken(), token, typeFloat);
                            return typeFloat;
                        case E_LEFT_POINTING_TRIANGLE:
                            placeholder.write(0x34);
                            parse(stream_.consumeToken(), token, typeFloat);
                            return typeBoolean;
                        case E_RIGHT_POINTING_TRIANGLE:
                            placeholder.write(0x35);
                            parse(stream_.consumeToken(), token, typeFloat);
                            return typeBoolean;
                        case E_LEFTWARDS_ARROW:
                            placeholder.write(0x36);
                            parse(stream_.consumeToken(), token, typeFloat);
                            return typeBoolean;
                        case E_RIGHTWARDS_ARROW:
                            placeholder.write(0x37);
                            parse(stream_.consumeToken(), token, typeFloat);
                            return typeBoolean;
                        case E_PUT_LITTER_IN_ITS_SPACE:
                            placeholder.write(0x38);
                            parse(stream_.consumeToken(), token, typeFloat);
                            return typeFloat;
                    }
                }
                
                if (token.value[0] == E_FACE_WITH_STUCK_OUT_TONGUE) {
                    parse(stream_.consumeToken(), token, type);  // Must be of the same type as the callee
                    placeholder.write(0x20);
                    return typeBoolean;
                }
                
                method = type.valueType()->getMethod(token, type, typeContext);
                placeholder.write(0x6);
                writer.writeCoin(method->vti(), token);
            }
            else if (type.type() == TT_PROTOCOL) {
                method = type.protocol()->getMethod(token, type, typeContext);
                placeholder.write(0x3);
                writer.writeCoin(type.protocol()->index, token);
                writer.writeCoin(method->vti(), token);
            }
            else if (type.type() == TT_CLASS) {
                method = type.eclass()->getMethod(token, type, typeContext);
                placeholder.write(0x1);
                writer.writeCoin(method->vti(), token);
            }
            else {
                auto typeString = type.toString(typeContext, true);
                throw CompilerErrorException(token, "You cannot call methods on %s.");
            }
            
            return parseFunctionCall(type, method, token);
        }
    }
    return typeNothingness;
}

StaticFunctionAnalyzer::StaticFunctionAnalyzer(Callable &callable, Package *p, StaticFunctionAnalyzerMode mode,
                                               TypeContext typeContext, Writer &writer, CallableScoper &scoper)
        : AbstractParser(p, callable.tokenStream()),
          mode(mode),
          callable(callable),
          writer(writer),
          scoper(scoper),
          typeContext(typeContext) {}

void StaticFunctionAnalyzer::analyze(bool compileDeadCode) {
    auto isClassIntializer = mode == StaticFunctionAnalyzerMode::ObjectInitializer;
    if (isClassIntializer) {
        scoper.objectScope()->changeInitializedBy(-1);
    }
    try {
        Scope &methodScope = scoper.pushScope();
        for (size_t i = 0; i < callable.arguments.size(); i++) {
            auto variable = callable.arguments[i];
            methodScope.setLocalVariable(variable.name.value, Variable(variable.type, static_cast<int>(i), true,
                                                                       true, variable.name));
        }
        scoper.ensureNReservations(static_cast<int>(callable.arguments.size()));
        
        bool emittedDeadCodeWarning = false;
        
        while (stream_.nextTokenIsEverythingBut(E_WATERMELON)) {
            effect = false;
            
            auto &token = stream_.consumeToken();
            parse(token);
            noEffectWarning(token);
           
            if (!emittedDeadCodeWarning && returned && !stream_.nextTokenIs(E_WATERMELON)) {
                compilerWarning(stream_.consumeToken(), "Dead code.");
                emittedDeadCodeWarning = true;
                if (!compileDeadCode) {
                    break;
                }
            }
        }
        
        scoper.popScopeAndRecommendFrozenVariables();
        
        if (isClassIntializer) {
            auto initializer = static_cast<Initializer &>(callable);
            scoper.objectScope()->initializerUnintializedVariablesCheck(initializer.position(),
                                                                    "Instance variable \"%s\" must be initialized.");
            
            if (!calledSuper && typeContext.calleeType().eclass()->superclass) {
                ecCharToCharStack(initializer.name, initializerName);
                throw CompilerErrorException(initializer.position(),
                              "Missing call to superinitializer in initializer %s.", initializerName);
            }
        }
        else {
            noReturnError(callable.position());
        }
    }
    catch (CompilerErrorException &ce) {
        printError(ce);
    }
}

void StaticFunctionAnalyzer::writeAndAnalyzeFunction(Function *function, Writer &writer, Type classType,
                                                     CallableScoper &scoper, StaticFunctionAnalyzerMode mode) {
    writer.resetWrittenCoins();
    
    writer.writeEmojicodeChar(function->name);
    writer.writeUInt16(function->vti());
    writer.writeByte(static_cast<uint8_t>(function->arguments.size()));
    
    if (function->native) {
        writer.writeByte(1);
        return;
    }
    writer.writeByte(0);
    
    auto variableCountPlaceholder = writer.writePlaceholder<unsigned char>();
    auto coinsCountPlaceholder = writer.writeCoinsCountPlaceholderCoin(function->position());
    
    auto sca = StaticFunctionAnalyzer(*function, function->package, mode, TypeContext(classType, function),
                                      writer, scoper);
    sca.analyze();
    
    variableCountPlaceholder.write(scoper.maxVariableCount());
    coinsCountPlaceholder.write();
}<|MERGE_RESOLUTION|>--- conflicted
+++ resolved
@@ -55,11 +55,8 @@
     return false;
 }
 
-<<<<<<< HEAD
-Type StaticFunctionAnalyzer::parseFunctionCall(Type type, Function *p, const Token &token) {
-=======
 void StaticFunctionAnalyzer::writeRoosterClassCoin(Type type, TypeDynamism dynamism, const Token &token) {
-    if (dynamism == TypeDynamism::Self && !inClassContext) {
+    if (dynamism == TypeDynamism::Self && mode != StaticFunctionAnalyzerMode::ClassMethod) {
         throw CompilerErrorException(token, "🐓 may only be used in class method bodies.");
     }
     
@@ -67,12 +64,11 @@
         writer.writeCoin(UINT32_MAX, token);
     }
     else {
-        writer.writeCoin(type.eclass->index, token);
+        writer.writeCoin(type.eclass()->index, token);
     }
 }
 
-Type StaticFunctionAnalyzer::parseProcedureCall(Type type, Procedure *p, const Token &token) {
->>>>>>> 673e8e52
+Type StaticFunctionAnalyzer::parseFunctionCall(Type type, Function *p, const Token &token) {
     std::vector<Type> genericArguments;
     std::vector<CommonTypeFinder> genericArgsFinders;
     std::vector<Type> givenArgumentTypes;
@@ -619,39 +615,6 @@
             
             return typeContext.calleeType();
         }
-<<<<<<< HEAD
-=======
-        case E_UP_POINTING_RED_TRIANGLE: {
-            writer.writeCoin(0x13, token);
-            
-            Type type = parseAndFetchType(typeContext, TypeDynamism::None);
-            
-            if (type.type() != TT_ENUM) {
-                throw CompilerErrorException(token, "The given type cannot be accessed.");
-            }
-            else if (type.optional()) {
-                throw CompilerErrorException(token, "Optionals cannot be accessed.");
-            }
-            
-            auto name = stream_.consumeToken(IDENTIFIER);
-            
-            auto v = type.eenum->getValueFor(name.value[0]);
-            if (!v.first) {
-                ecCharToCharStack(name.value[0], valueName);
-                ecCharToCharStack(type.eenum->name(), enumName);
-                throw CompilerErrorException(name, "%s does not have a member named %s.", enumName, valueName);
-            }
-            else if (v.second > UINT32_MAX) {
-                writer.writeCoin(v.second >> 32, token);
-                writer.writeCoin((EmojicodeCoin)v.second, token);
-            }
-            else {
-                writer.writeCoin((EmojicodeCoin)v.second, token);
-            }
-            
-            return type;
-        }
->>>>>>> 673e8e52
         case E_HIGH_VOLTAGE_SIGN: {
             writer.writeCoin(0x17, token);
             return typeNothingness;
@@ -731,11 +694,7 @@
             auto placeholder = writer.writeCoinPlaceholder(token);
             
             Type originalType = parse(stream_.consumeToken(), token, typeSomething);
-<<<<<<< HEAD
-            Type type = parseAndFetchType(typeContext, NoDynamism, expectation);
-=======
-            Type type = parseAndFetchType(typeContext, TypeDynamism::None, nullptr);
->>>>>>> 673e8e52
+            Type type = parseAndFetchType(typeContext, TypeDynamism::None, expectation);
             
             if (originalType.compatibleTo(type, typeContext)) {
                 compilerWarning(token, "Superfluous cast.");
@@ -905,24 +864,19 @@
         }
         case E_LARGE_BLUE_DIAMOND: {
             TypeDynamism dynamism;
-<<<<<<< HEAD
-            Type type = parseAndFetchType(typeContext, AllKindsOfDynamism, expectation, &dynamism)
-=======
-            Type type = parseAndFetchType(typeContext, TypeDynamism::AllKinds, &dynamism)
->>>>>>> 673e8e52
+            Type type = parseAndFetchType(typeContext, TypeDynamism::AllKinds, expectation, &dynamism)
                         .resolveOnSuperArgumentsAndConstraints(typeContext);
             auto initializerName = stream_.consumeToken(IDENTIFIER);
             
             if (type.optional()) {
                 throw CompilerErrorException(token, "Optionals cannot be instantiated.");
             }
-<<<<<<< HEAD
-            if (dynamism == GenericTypeVariables) {
+            if (dynamism == TypeDynamism::GenericTypeVariables) {
                 throw CompilerErrorException(initializerName, "You cannot instantiate generic types yet.");
             }
             
             if (type.type() == TT_ENUM) {
-                if (dynamism != NoDynamism) {
+                if (dynamism != TypeDynamism::None) {
                     throw CompilerErrorException(token, "Enums cannot be instantiated dynamically.");
                 }
                 
@@ -948,16 +902,11 @@
             else if (type.type() == TT_CLASS) {
                 writer.writeCoin(0x4, token);
                 
-                if (dynamism) {
-                    writer.writeCoin(UINT32_MAX, token);
-                }
-                else {
-                    writer.writeCoin(type.eclass()->index, token);
-                }
+                writeRoosterClassCoin(type, dynamism, token);
                 
                 Initializer *initializer = type.eclass()->getInitializer(initializerName, type, typeContext);
                 
-                if (dynamism == Self && !initializer->required) {
+                if (dynamism == TypeDynamism::Self && !initializer->required) {
                     throw CompilerErrorException(initializerName,
                                                  "Only required initializers can be used with dynamic types.");
                 }
@@ -985,33 +934,6 @@
             }
             else {
                 throw CompilerErrorException(token, "The given type cannot be instantiated.");
-=======
-            if (type.optional()) {
-                throw CompilerErrorException(token, "Optionals cannot be initiatied.");
-            }
-            if (dynamism == TypeDynamism::GenericTypeVariables) {
-                throw CompilerErrorException(token, "You cannot instantiate generic types yet.");
-            }
-            
-            writeRoosterClassCoin(type, dynamism, token);
-            
-            auto initializerName = stream_.consumeToken(IDENTIFIER);
-            Initializer *initializer = type.eclass->getInitializer(initializerName, type, typeContext);
-            
-            if (dynamism == TypeDynamism::Self && !initializer->required) {
-                throw CompilerErrorException(initializerName,
-                                             "Only required initializers can be used with dynamic types.");
-            }
-            
-            initializer->deprecatedWarning(initializerName);
-            
-            writer.writeCoin(initializer->vti(), token);
-            
-            parseProcedureCall(type, initializer, token);
-            
-            if (initializer->canReturnNothingness) {
-                type.setOptional();
->>>>>>> 673e8e52
             }
         }
         case E_DOUGHNUT: {
@@ -1020,11 +942,7 @@
             auto &methodToken = stream_.consumeToken(IDENTIFIER);
             
             TypeDynamism dynamism;
-<<<<<<< HEAD
-            Type type = parseAndFetchType(typeContext, AllKindsOfDynamism, expectation, &dynamism)
-=======
-            Type type = parseAndFetchType(typeContext, TypeDynamism::AllKinds, &dynamism)
->>>>>>> 673e8e52
+            Type type = parseAndFetchType(typeContext, TypeDynamism::AllKinds, expectation, &dynamism)
                         .resolveOnSuperArgumentsAndConstraints(typeContext);
             
             if (type.optional()) {
@@ -1037,11 +955,7 @@
                 throw CompilerErrorException(token, "You cannot call methods generic types yet.");
             }
             
-<<<<<<< HEAD
-            writer.writeCoin(type.eclass()->index, token);
-=======
             writeRoosterClassCoin(type, dynamism, token);
->>>>>>> 673e8e52
             
             auto method = type.eclass()->getClassMethod(methodToken, type, typeContext);
             
