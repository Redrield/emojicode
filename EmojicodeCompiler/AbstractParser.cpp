//
//  AbstractParser.cpp
//  Emojicode
//
//  Created by Theo Weidmann on 27/04/16.
//  Copyright © 2016 Theo Weidmann. All rights reserved.
//

#include "AbstractParser.hpp"
#include "Function.hpp"
#include "utf8.h"
#include "Protocol.hpp"
#include "TypeContext.hpp"

const Token& AbstractParser::parseTypeName(EmojicodeChar *typeName, EmojicodeChar *enamespace, bool *optional) {
    if (stream_.nextTokenIs(VARIABLE)) {
        throw CompilerErrorException(stream_.consumeToken(VARIABLE), "Generic variables not allowed here.");
    }
    
    *optional = stream_.nextTokenIs(E_CANDY) ? stream_.consumeToken(IDENTIFIER), true : false;

    if (stream_.nextTokenIs(E_ORANGE_TRIANGLE)) {
        stream_.consumeToken();
        *enamespace = stream_.consumeToken(IDENTIFIER).value[0];
    }
    else {
        *enamespace = globalNamespace;
    }
    
    auto &className = stream_.consumeToken(IDENTIFIER);
    *typeName = className.value[0];
    return className;
}

Type AbstractParser::parseAndFetchType(TypeContext ct, TypeDynamism dynamism, Type expectation,
                                       TypeDynamism *dynamicType, bool allowProtocolsUsingSelf) {
    if (stream_.nextTokenIs(E_MEDIUM_BLACK_CIRCLE)) {
        if (expectation.type() == TT_NOTHINGNESS) {
            throw CompilerErrorException(stream_.consumeToken(), "Cannot infer ⚫️.");
        }
        stream_.consumeToken();
        return expectation.copyWithoutOptional();
    }
    
    bool optional = false;
    if (stream_.nextTokenIs(E_CANDY)) {
        stream_.consumeToken(IDENTIFIER);
        optional = true;
    }
    
<<<<<<< HEAD
    if (dynamism & GenericTypeVariables && (ct.calleeType().canHaveGenericArguments()|| ct.function()) &&
=======
    if ((dynamism & TypeDynamism::GenericTypeVariables) != TypeDynamism::None && (ct.calleeType().canHaveGenericArguments()|| ct.procedure()) &&
>>>>>>> 673e8e52
        stream_.nextTokenIs(VARIABLE)) {
        if (dynamicType) *dynamicType = TypeDynamism::GenericTypeVariables;
        
        auto &variableToken = stream_.consumeToken(VARIABLE);
        
        if (ct.function()) {
            auto it = ct.function()->genericArgumentVariables.find(variableToken.value);
            if (it != ct.function()->genericArgumentVariables.end()) {
                Type type = it->second;
                if (optional) type.setOptional();
                return type;
            }
        }
        if (ct.calleeType().canHaveGenericArguments()) {
            Type type = typeNothingness;
            if (ct.calleeType().typeDefinitionFunctional()->fetchVariable(variableToken.value, optional, &type)) {
                return type;
            }
        }
        
        throw CompilerErrorException(variableToken, "No such generic type variable \"%s\".", variableToken.value.utf8CString());
    }
    else if (stream_.nextTokenIs(E_ROOTSTER)) {
        auto &ratToken = stream_.consumeToken(IDENTIFIER);
        if ((dynamism & TypeDynamism::Self) != TypeDynamism::None) {
            throw CompilerErrorException(ratToken, "🐓 not allowed here.");
        }
        if (dynamicType) *dynamicType = TypeDynamism::Self;
        return Type(TT_SELF, optional);
    }
    else if (stream_.nextTokenIs(E_GRAPES)) {
        stream_.consumeToken(IDENTIFIER);
        if (dynamicType) *dynamicType = TypeDynamism::None;

        Type t(TT_CALLABLE, optional);
        t.arguments = 0;
        t.genericArguments.push_back(typeNothingness);
        
        while (stream_.nextTokenIsEverythingBut(E_WATERMELON) && stream_.nextTokenIsEverythingBut(E_RIGHTWARDS_ARROW)) {
            t.arguments++;
            t.genericArguments.push_back(parseAndFetchType(ct, dynamism));
        }
        
        if (stream_.nextTokenIs(E_RIGHTWARDS_ARROW)) {
            stream_.consumeToken(IDENTIFIER);
            t.genericArguments[0] = parseAndFetchType(ct, dynamism);
        }
        
        auto &token = stream_.consumeToken(IDENTIFIER);
        if (token.value[0] != E_WATERMELON) {
            throw CompilerErrorException(token, "Expected 🍉.");
        }
        
        return t;
    }
    else {
        if (dynamicType) *dynamicType = TypeDynamism::None;
        EmojicodeChar typeName, typeNamespace;
        bool optionalUseless;
        auto &token = parseTypeName(&typeName, &typeNamespace, &optionalUseless);
        
        auto type = typeNothingness;
        if (!package_->fetchRawType(typeName, typeNamespace, optional, token, &type)) {
            ecCharToCharStack(typeName, nameString);
            ecCharToCharStack(typeNamespace, namespaceString);
            throw CompilerErrorException(token, "Could not find type %s in enamespace %s.", nameString, namespaceString);
        }
        
        parseGenericArgumentsForType(&type, ct, dynamism, token);
        
        if (!allowProtocolsUsingSelf && type.type() == TT_PROTOCOL && type.protocol()->usesSelf()) {
            auto typeStr = type.toString(ct, true);
            throw CompilerErrorException(token, "Protocol %s can only be used as a generic constraint because it uses 🐓.",
                          typeStr.c_str());
        }
        
        return type;
    }
}

void AbstractParser::parseGenericArgumentsForType(Type *type, TypeContext ct, TypeDynamism dynamism,
                                                  const Token& errorToken) {
    if (type->canHaveGenericArguments()) {
        auto typeDef = type->typeDefinitionFunctional();
        auto offset = typeDef->numberOfGenericArgumentsWithSuperArguments() - typeDef->numberOfOwnGenericArguments();
        type->genericArguments = std::vector<Type>(typeDef->superGenericArguments());
        
        if (typeDef->numberOfOwnGenericArguments()) {
            int count = 0;
            while (stream_.nextTokenIs(E_SPIRAL_SHELL)) {
                auto token = stream_.consumeToken(IDENTIFIER);
                
                Type ta = parseAndFetchType(ct, dynamism, typeNothingness, nullptr);
                
                auto i = count + offset;
                if (typeDef->numberOfGenericArgumentsWithSuperArguments() <= i) {
                    auto name = type->toString(ct, true);
                    throw CompilerErrorException(token, "Too many generic arguments provided for %s.", name.c_str());
                }
                if (!ta.compatibleTo(typeDef->genericArgumentConstraints()[i], ct)) {
                    auto thisName = typeDef->genericArgumentConstraints()[i].toString(ct, true);
                    auto thatName = ta.toString(ct, true);
                    throw CompilerErrorException(token, "Generic argument %s is not compatible to constraint %s.",
                                  thatName.c_str(), thisName.c_str());
                }
                
                type->genericArguments.push_back(ta);
                
                count++;
            }
            
            if (count != typeDef->numberOfOwnGenericArguments()) {
                auto str = type->toString(typeNothingness, true);
                throw CompilerErrorException(errorToken, "Type %s requires %d generic arguments, but %d were given.",
                              str.c_str(), typeDef->numberOfOwnGenericArguments(), count);
            }
        }
    }
}

bool AbstractParser::parseArgumentList(Callable *c, TypeContext ct) {
    bool usedSelf = false;
    
    while (stream_.nextTokenIs(VARIABLE)) {
        TypeDynamism dynamism;
        auto &variableToken = stream_.consumeToken(VARIABLE);
<<<<<<< HEAD
        auto type = parseAndFetchType(ct, AllKindsOfDynamism, typeNothingness, &dynamism);
=======
        auto type = parseAndFetchType(ct, TypeDynamism::AllKinds, &dynamism);
>>>>>>> 673e8e52
        
        c->arguments.push_back(Argument(variableToken, type));
        
        if (dynamism == TypeDynamism::Self) {
            usedSelf = true;
        }
    }
    
    if (c->arguments.size() > UINT8_MAX) {
        throw CompilerErrorException(c->position(), "A function cannot take more than 255 arguments.");
    }
    return usedSelf;
}

bool AbstractParser::parseReturnType(Callable *c, TypeContext ct) {
    bool usedSelf = false;
    if (stream_.nextTokenIs(E_RIGHTWARDS_ARROW)) {
        stream_.consumeToken();
        TypeDynamism dynamism;
<<<<<<< HEAD
        c->returnType = parseAndFetchType(ct, AllKindsOfDynamism, typeNothingness, &dynamism);
        if (dynamism == Self) {
=======
        c->returnType = parseAndFetchType(ct, TypeDynamism::AllKinds, &dynamism);
        if (dynamism == TypeDynamism::Self) {
>>>>>>> 673e8e52
            usedSelf = true;
        }
    }
    return usedSelf;
}

void AbstractParser::parseGenericArgumentsInDefinition(Function *p, TypeContext ct) {
    while (stream_.nextTokenIs(E_SPIRAL_SHELL)) {
        stream_.consumeToken();
        auto &variable = stream_.consumeToken(VARIABLE);
        
<<<<<<< HEAD
        Type t = parseAndFetchType(p->owningType, GenericTypeVariables, typeNothingness, nullptr, true);
=======
        Type t = parseAndFetchType(Type(p->eclass), TypeDynamism::GenericTypeVariables, nullptr, true);
>>>>>>> 673e8e52
        p->genericArgumentConstraints.push_back(t);
        
        Type rType = Type(TT_LOCAL_REFERENCE, false);
        rType.reference = p->genericArgumentVariables.size();
        
        if (p->genericArgumentVariables.count(variable.value)) {
            throw CompilerErrorException(variable, "A generic argument variable with the same name is already in use.");
        }
        p->genericArgumentVariables.insert(std::map<EmojicodeString, Type>::value_type(variable.value, rType));
    }
}

void AbstractParser::parseBody(Function *p, bool allowNative) {
    if (stream_.nextTokenIs(E_RADIO)) {
        auto &radio = stream_.consumeToken(IDENTIFIER);
        if (!allowNative) {
            throw CompilerErrorException(radio, "Native code is not allowed in this context.");
        }
        p->native = true;
    }
    else {
        auto &token = stream_.consumeToken(IDENTIFIER);
        
        if (token.value[0] != E_GRAPES) {
            ecCharToCharStack(token.value[0], c);
            throw CompilerErrorException(token, "Expected 🍇 but found %s instead.", c);
        }
        parseBody(p);
    }
}

void AbstractParser::parseBody(Callable *p) {
    p->setTokenStream(stream_);
    
    int depth = 0;
    while (true) {
        auto &token = stream_.consumeToken();
        if (token.type() == IDENTIFIER && token.value[0] == E_GRAPES) {
            depth++;
        }
        else if (token.type() == IDENTIFIER && token.value[0] == E_WATERMELON) {
            if (depth == 0) {
                break;
            }
            depth--;
        }
    }
}<|MERGE_RESOLUTION|>--- conflicted
+++ resolved
@@ -48,11 +48,7 @@
         optional = true;
     }
     
-<<<<<<< HEAD
-    if (dynamism & GenericTypeVariables && (ct.calleeType().canHaveGenericArguments()|| ct.function()) &&
-=======
-    if ((dynamism & TypeDynamism::GenericTypeVariables) != TypeDynamism::None && (ct.calleeType().canHaveGenericArguments()|| ct.procedure()) &&
->>>>>>> 673e8e52
+    if ((dynamism & TypeDynamism::GenericTypeVariables) != TypeDynamism::None && (ct.calleeType().canHaveGenericArguments()|| ct.function()) &&
         stream_.nextTokenIs(VARIABLE)) {
         if (dynamicType) *dynamicType = TypeDynamism::GenericTypeVariables;
         
@@ -179,11 +175,7 @@
     while (stream_.nextTokenIs(VARIABLE)) {
         TypeDynamism dynamism;
         auto &variableToken = stream_.consumeToken(VARIABLE);
-<<<<<<< HEAD
-        auto type = parseAndFetchType(ct, AllKindsOfDynamism, typeNothingness, &dynamism);
-=======
-        auto type = parseAndFetchType(ct, TypeDynamism::AllKinds, &dynamism);
->>>>>>> 673e8e52
+        auto type = parseAndFetchType(ct, TypeDynamism::AllKinds, typeNothingness, &dynamism);
         
         c->arguments.push_back(Argument(variableToken, type));
         
@@ -203,13 +195,9 @@
     if (stream_.nextTokenIs(E_RIGHTWARDS_ARROW)) {
         stream_.consumeToken();
         TypeDynamism dynamism;
-<<<<<<< HEAD
-        c->returnType = parseAndFetchType(ct, AllKindsOfDynamism, typeNothingness, &dynamism);
-        if (dynamism == Self) {
-=======
-        c->returnType = parseAndFetchType(ct, TypeDynamism::AllKinds, &dynamism);
+
+        c->returnType = parseAndFetchType(ct, TypeDynamism::AllKinds, typeNothingness, &dynamism);
         if (dynamism == TypeDynamism::Self) {
->>>>>>> 673e8e52
             usedSelf = true;
         }
     }
@@ -221,11 +209,7 @@
         stream_.consumeToken();
         auto &variable = stream_.consumeToken(VARIABLE);
         
-<<<<<<< HEAD
-        Type t = parseAndFetchType(p->owningType, GenericTypeVariables, typeNothingness, nullptr, true);
-=======
-        Type t = parseAndFetchType(Type(p->eclass), TypeDynamism::GenericTypeVariables, nullptr, true);
->>>>>>> 673e8e52
+        Type t = parseAndFetchType(p->owningType, TypeDynamism::GenericTypeVariables, typeNothingness, nullptr, true);
         p->genericArgumentConstraints.push_back(t);
         
         Type rType = Type(TT_LOCAL_REFERENCE, false);
